/*
 * Licensed to the Apache Software Foundation (ASF) under one
 * or more contributor license agreements.  See the NOTICE file
 * distributed with this work for additional information
 * regarding copyright ownership.  The ASF licenses this file
 * to you under the Apache License, Version 2.0 (the
 * "License"); you may not use this file except in compliance
 *  with the License.  You may obtain a copy of the License at
 *
 *      http://www.apache.org/licenses/LICENSE-2.0
 *
 * Unless required by applicable law or agreed to in writing, software
 * distributed under the License is distributed on an "AS IS" BASIS,
 * WITHOUT WARRANTIES OR CONDITIONS OF ANY KIND, either express or implied.
 * See the License for the specific language governing permissions and
 * limitations under the License.
 *
 */

package org.apache.hadoop.hdds.utils.db;

import java.io.File;
import java.io.IOException;
import java.nio.charset.StandardCharsets;
import java.util.ArrayList;
import java.util.Arrays;
import java.util.HashMap;
import java.util.HashSet;
import java.util.List;
import java.util.Map;
import java.util.Set;

import org.apache.hadoop.hdds.StringUtils;
import org.apache.commons.lang3.RandomStringUtils;
<<<<<<< HEAD
import org.junit.jupiter.api.AfterEach;
import org.junit.jupiter.api.Assertions;
import org.junit.jupiter.api.BeforeAll;
import org.junit.jupiter.api.BeforeEach;
import org.junit.jupiter.api.Test;
import org.junit.jupiter.api.io.TempDir;
=======
import org.apache.hadoop.hdds.utils.MetadataKeyFilters;
import org.junit.After;
import org.junit.Assert;
import org.junit.Before;
import org.junit.Rule;
import org.junit.Test;
import org.junit.rules.TemporaryFolder;
>>>>>>> a6b5174f
import org.rocksdb.ColumnFamilyOptions;
import org.rocksdb.DBOptions;
import org.rocksdb.RocksDB;
import org.rocksdb.Statistics;
import org.rocksdb.StatsLevel;

/**
 * Tests for RocksDBTable Store.
 */
public class TestRDBTableStore {
  private static int count = 0;
  private final List<String> families =
      Arrays.asList(StringUtils.bytes2String(RocksDB.DEFAULT_COLUMN_FAMILY),
          "First", "Second", "Third",
          "Fourth", "Fifth",
          "Sixth", "Seventh",
          "Eighth");
<<<<<<< HEAD
=======
  private final List<String> prefixedFamilies = Arrays.asList(
      "PrefixFirst",
      "PrefixTwo", "PrefixThree",
      "PrefixFour", "PrefixFifth"
  );
  private static final int PREFIX_LENGTH = 8;
  @Rule
  public TemporaryFolder folder = new TemporaryFolder();
>>>>>>> a6b5174f
  private RDBStore rdbStore = null;
  private DBOptions options = null;
  private static byte[][] bytesOf;

  @BeforeAll
  public static void initConstants() {
    bytesOf = new byte[4][];
    for (int i = 1; i <= 3; i++) {
      bytesOf[i] = Integer.toString(i).getBytes(StandardCharsets.UTF_8);
    }
  }

  private static boolean consume(Table.KeyValue keyValue)  {
    count++;
    try {
      Assertions.assertNotNull(keyValue.getKey());
    } catch (IOException ex) {
      Assertions.fail("Unexpected Exception " + ex);
    }
    return true;
  }

  @BeforeEach
  public void setUp(@TempDir File tempDir) throws Exception {
    options = new DBOptions();
    options.setCreateIfMissing(true);
    options.setCreateMissingColumnFamilies(true);

    Statistics statistics = new Statistics();
    statistics.setStatsLevel(StatsLevel.ALL);
    options = options.setStatistics(statistics);

    Set<TableConfig> configSet = new HashSet<>();
    for (String name : families) {
      TableConfig newConfig = new TableConfig(name, new ColumnFamilyOptions());
      configSet.add(newConfig);
    }
<<<<<<< HEAD
    rdbStore = new RDBStore(tempDir, options, configSet);
=======
    for (String name : prefixedFamilies) {
      ColumnFamilyOptions cfOptions = new ColumnFamilyOptions();
      cfOptions.useFixedLengthPrefixExtractor(PREFIX_LENGTH);

      TableConfig newConfig = new TableConfig(name, cfOptions);
      configSet.add(newConfig);
    }
    rdbStore = new RDBStore(folder.newFolder(), options, configSet);
>>>>>>> a6b5174f
  }

  @AfterEach
  public void tearDown() throws Exception {
    if (rdbStore != null) {
      rdbStore.close();
    }
  }

  @Test
  public void getHandle() throws Exception {
    try (Table testTable = rdbStore.getTable("First")) {
      Assertions.assertNotNull(testTable);
      Assertions.assertNotNull(((RDBTable) testTable).getColumnFamily());
    }
  }

  @Test
  public void putGetAndEmpty() throws Exception {
    try (Table<byte[], byte[]> testTable = rdbStore.getTable("First")) {
      byte[] key =
          RandomStringUtils.random(10).getBytes(StandardCharsets.UTF_8);
      byte[] value =
          RandomStringUtils.random(10).getBytes(StandardCharsets.UTF_8);
      testTable.put(key, value);
      Assertions.assertFalse(testTable.isEmpty());
      byte[] readValue = testTable.get(key);
      Assertions.assertArrayEquals(value, readValue);
    }
    try (Table secondTable = rdbStore.getTable("Second")) {
      Assertions.assertTrue(secondTable.isEmpty());
    }
  }

  @Test
  public void delete() throws Exception {
    List<byte[]> deletedKeys = new ArrayList<>();
    List<byte[]> validKeys = new ArrayList<>();
    byte[] value =
        RandomStringUtils.random(10).getBytes(StandardCharsets.UTF_8);
    for (int x = 0; x < 100; x++) {
      deletedKeys.add(
          RandomStringUtils.random(10).getBytes(StandardCharsets.UTF_8));
    }

    for (int x = 0; x < 100; x++) {
      validKeys.add(
          RandomStringUtils.random(10).getBytes(StandardCharsets.UTF_8));
    }

    // Write all the keys and delete the keys scheduled for delete.
    //Assert we find only expected keys in the Table.
    try (Table testTable = rdbStore.getTable("Fourth")) {
      for (int x = 0; x < deletedKeys.size(); x++) {
        testTable.put(deletedKeys.get(x), value);
        testTable.delete(deletedKeys.get(x));
      }

      for (int x = 0; x < validKeys.size(); x++) {
        testTable.put(validKeys.get(x), value);
      }

      for (int x = 0; x < validKeys.size(); x++) {
        Assertions.assertNotNull(testTable.get(validKeys.get(0)));
      }

      for (int x = 0; x < deletedKeys.size(); x++) {
        Assertions.assertNull(testTable.get(deletedKeys.get(0)));
      }
    }
  }

  @Test
  public void batchPut() throws Exception {
    try (Table testTable = rdbStore.getTable("Fifth");
        BatchOperation batch = rdbStore.initBatchOperation()) {
      //given
      byte[] key =
          RandomStringUtils.random(10).getBytes(StandardCharsets.UTF_8);
      byte[] value =
          RandomStringUtils.random(10).getBytes(StandardCharsets.UTF_8);
      Assertions.assertNull(testTable.get(key));

      //when
      testTable.putWithBatch(batch, key, value);
      rdbStore.commitBatchOperation(batch);

      //then
      Assertions.assertNotNull(testTable.get(key));
    }
  }

  @Test
  public void batchDelete() throws Exception {
    try (Table testTable = rdbStore.getTable("Fifth");
        BatchOperation batch = rdbStore.initBatchOperation()) {

      //given
      byte[] key =
          RandomStringUtils.random(10).getBytes(StandardCharsets.UTF_8);
      byte[] value =
          RandomStringUtils.random(10).getBytes(StandardCharsets.UTF_8);
      testTable.put(key, value);
      Assertions.assertNotNull(testTable.get(key));


      //when
      testTable.deleteWithBatch(batch, key);
      rdbStore.commitBatchOperation(batch);

      //then
      Assertions.assertNull(testTable.get(key));
    }
  }

  @Test
  public void forEachAndIterator() throws Exception {
    final int iterCount = 100;
    try (Table testTable = rdbStore.getTable("Sixth")) {
      for (int x = 0; x < iterCount; x++) {
        byte[] key =
            RandomStringUtils.random(10).getBytes(StandardCharsets.UTF_8);
        byte[] value =
            RandomStringUtils.random(10).getBytes(StandardCharsets.UTF_8);
        testTable.put(key, value);
      }
      int localCount = 0;
      try (TableIterator<byte[], Table.KeyValue> iter = testTable.iterator()) {
        while (iter.hasNext()) {
          Table.KeyValue keyValue = iter.next();
          localCount++;
        }

        Assertions.assertEquals(iterCount, localCount);
        iter.seekToFirst();
        iter.forEachRemaining(TestRDBTableStore::consume);
        Assertions.assertEquals(iterCount, count);

      }
    }
  }

  @Test
  public void testIsExist(@TempDir File rdbLocation) throws Exception {
    DBOptions rocksDBOptions = new DBOptions();
    rocksDBOptions.setCreateIfMissing(true);
    rocksDBOptions.setCreateMissingColumnFamilies(true);

    String tableName = StringUtils.bytes2String(RocksDB.DEFAULT_COLUMN_FAMILY);

    Set<TableConfig> configSet = new HashSet<>();
    TableConfig newConfig = new TableConfig(tableName,
        new ColumnFamilyOptions());
    configSet.add(newConfig);

    rdbStore.close(); // TODO: HDDS-6773
    RDBStore dbStore = new RDBStore(rdbLocation, rocksDBOptions, configSet);

    byte[] key = RandomStringUtils.random(10, true, false)
        .getBytes(StandardCharsets.UTF_8);
    byte[] value = RandomStringUtils.random(10, true, false)
        .getBytes(StandardCharsets.UTF_8);

    try (Table<byte[], byte[]> testTable = dbStore.getTable(tableName)) {
      testTable.put(key, value);

      // Test if isExist returns true for a key that definitely exists.
      Assertions.assertTrue(testTable.isExist(key));

      // Test if isExist returns false for a key that has been deleted.
      testTable.delete(key);
      Assertions.assertFalse(testTable.isExist(key));

      byte[] invalidKey =
          RandomStringUtils.random(5).getBytes(StandardCharsets.UTF_8);
      // Test if isExist returns false for a key that is definitely not present.
      Assertions.assertFalse(testTable.isExist(invalidKey));

      RDBMetrics rdbMetrics = dbStore.getMetrics();
      Assertions.assertEquals(3, rdbMetrics.getNumDBKeyMayExistChecks());
      Assertions.assertEquals(0, rdbMetrics.getNumDBKeyMayExistMisses());

      // Reinsert key for further testing.
      testTable.put(key, value);
    }

    dbStore.close();
    rocksDBOptions = new DBOptions();
    rocksDBOptions.setCreateIfMissing(true);
    rocksDBOptions.setCreateMissingColumnFamilies(true);
    dbStore = new RDBStore(rdbLocation, rocksDBOptions, configSet);
    try (Table<byte[], byte[]> testTable = dbStore.getTable(tableName)) {
      // Verify isExist works with key not in block cache.
      Assertions.assertTrue(testTable.isExist(key));
    } finally {
      dbStore.close();
    }
  }


  @Test
  public void testGetIfExist(@TempDir File rdbLocation) throws Exception {
    DBOptions rocksDBOptions = new DBOptions();
    rocksDBOptions.setCreateIfMissing(true);
    rocksDBOptions.setCreateMissingColumnFamilies(true);

    String tableName = StringUtils.bytes2String(RocksDB.DEFAULT_COLUMN_FAMILY);

    Set<TableConfig> configSet = new HashSet<>();
    TableConfig newConfig = new TableConfig(tableName,
        new ColumnFamilyOptions());
    configSet.add(newConfig);

    rdbStore.close(); // TODO: HDDS-6773
    RDBStore dbStore = new RDBStore(rdbLocation, rocksDBOptions, configSet);

    byte[] key = RandomStringUtils.random(10, true, false)
        .getBytes(StandardCharsets.UTF_8);
    byte[] value = RandomStringUtils.random(10, true, false)
        .getBytes(StandardCharsets.UTF_8);

    try (Table<byte[], byte[]> testTable = dbStore.getTable(tableName)) {
      testTable.put(key, value);

      // Test if isExist returns value for a key that definitely exists.
      Assertions.assertNotNull(testTable.getIfExist(key));

      // Test if isExist returns null for a key that has been deleted.
      testTable.delete(key);
      Assertions.assertNull(testTable.getIfExist(key));

      byte[] invalidKey =
          RandomStringUtils.random(5).getBytes(StandardCharsets.UTF_8);
      // Test if isExist returns null for a key that is definitely not present.
      Assertions.assertNull(testTable.getIfExist(invalidKey));

      RDBMetrics rdbMetrics = dbStore.getMetrics();
      Assertions.assertEquals(3, rdbMetrics.getNumDBKeyGetIfExistChecks());

      Assertions.assertEquals(0, rdbMetrics.getNumDBKeyGetIfExistMisses());

      Assertions.assertEquals(1, rdbMetrics.getNumDBKeyGetIfExistGets());

      // Reinsert key for further testing.
      testTable.put(key, value);
    }

    dbStore.close();
    rocksDBOptions = new DBOptions();
    rocksDBOptions.setCreateIfMissing(true);
    rocksDBOptions.setCreateMissingColumnFamilies(true);
    dbStore = new RDBStore(rdbLocation, rocksDBOptions, configSet);
    try (Table<byte[], byte[]> testTable = dbStore.getTable(tableName)) {
      // Verify getIfExists works with key not in block cache.
      Assertions.assertNotNull(testTable.getIfExist(key));
    } finally {
      dbStore.close();
    }
  }


  @Test
  public void testCountEstimatedRowsInTable() throws Exception {
    try (Table<byte[], byte[]> testTable = rdbStore.getTable("Eighth")) {
      // Add a few keys
      final int numKeys = 12345;
      for (int i = 0; i < numKeys; i++) {
        byte[] key =
            RandomStringUtils.random(10).getBytes(StandardCharsets.UTF_8);
        byte[] value =
            RandomStringUtils.random(10).getBytes(StandardCharsets.UTF_8);
        testTable.put(key, value);
      }
      long keyCount = testTable.getEstimatedKeyCount();
      // The result should be larger than zero but not exceed(?) numKeys
      Assertions.assertTrue(keyCount > 0 && keyCount <= numKeys);
    }
  }

  @Test
  public void testIteratorRemoveFromDB() throws Exception {

    // Remove without next removes first entry.
    try (Table<byte[], byte[]> testTable = rdbStore.getTable("Fifth")) {
      writeToTable(testTable, 3);
      TableIterator<byte[], ? extends Table.KeyValue<byte[], byte[]>> iterator =
          testTable.iterator();
      iterator.removeFromDB();
      Assertions.assertNull(testTable.get(bytesOf[1]));
      Assertions.assertNotNull(testTable.get(bytesOf[2]));
      Assertions.assertNotNull(testTable.get(bytesOf[3]));
    }

    // Remove after seekToLast removes lastEntry
    try (Table<byte[], byte[]> testTable = rdbStore.getTable("Sixth")) {
      writeToTable(testTable, 3);
      TableIterator<byte[], ? extends Table.KeyValue<byte[], byte[]>> iterator =
          testTable.iterator();
      iterator.seekToLast();
      iterator.removeFromDB();
      Assertions.assertNotNull(testTable.get(bytesOf[1]));
      Assertions.assertNotNull(testTable.get(bytesOf[2]));
      Assertions.assertNull(testTable.get(bytesOf[3]));
    }

    // Remove after seek deletes that entry.
    try (Table<byte[], byte[]> testTable = rdbStore.getTable("Sixth")) {
      writeToTable(testTable, 3);
      TableIterator<byte[], ? extends Table.KeyValue<byte[], byte[]>> iterator =
          testTable.iterator();
      iterator.seek(bytesOf[3]);
      iterator.removeFromDB();
      Assertions.assertNotNull(testTable.get(bytesOf[1]));
      Assertions.assertNotNull(testTable.get(bytesOf[2]));
      Assertions.assertNull(testTable.get(bytesOf[3]));
    }

    // Remove after next() deletes entry that was returned by next.
    try (Table<byte[], byte[]> testTable = rdbStore.getTable("Sixth")) {
      writeToTable(testTable, 3);
      TableIterator<byte[], ? extends Table.KeyValue<byte[], byte[]>> iterator =
          testTable.iterator();
      iterator.seek(bytesOf[2]);
      iterator.next();
      iterator.removeFromDB();
      Assertions.assertNotNull(testTable.get(bytesOf[1]));
      Assertions.assertNull(testTable.get(bytesOf[2]));
      Assertions.assertNotNull(testTable.get(bytesOf[3]));
    }
  }

  private void writeToTable(Table testTable, int num) throws IOException {
    for (int i = 1; i <= num; i++) {
      byte[] key = bytesOf[i];
      byte[] value =
          RandomStringUtils.random(10).getBytes(StandardCharsets.UTF_8);
      testTable.put(key, value);
    }
  }

  @Test
  public void testPrefixedIterator() throws Exception {
    int containerCount = 3;
    int blockCount = 5;
    List<String> testPrefixes = generatePrefixes(containerCount);
    List<Map<String, String>> testData = generateKVs(testPrefixes, blockCount);

    try (Table<byte[], byte[]> testTable = rdbStore.getTable("PrefixFirst")) {
      // write data
      populatePrefixedTable(testTable, testData);

      // iterator should seek to right pos in the middle
      byte[] samplePrefix = testPrefixes.get(2).getBytes(
          StandardCharsets.UTF_8);
      try (TableIterator<byte[],
          ? extends Table.KeyValue<byte[], byte[]>> iter = testTable.iterator(
              samplePrefix)) {
        int keyCount = 0;
        while (iter.hasNext()) {
          // iterator should only meet keys with samplePrefix
          Assert.assertTrue(Arrays.equals(
              Arrays.copyOf(iter.next().getKey(), PREFIX_LENGTH),
              samplePrefix));
          keyCount++;
        }

        // iterator should end at right pos
        Assert.assertEquals(blockCount, keyCount);

        // iterator should be able to seekToFirst
        iter.seekToFirst();
        Assert.assertTrue(iter.hasNext());
        Assert.assertTrue(Arrays.equals(
            Arrays.copyOf(iter.next().getKey(), PREFIX_LENGTH),
            samplePrefix));
      }
    }
  }

  @Test
  public void testPrefixedRangeKVs() throws Exception {
    int containerCount = 3;
    int blockCount = 5;
    List<String> testPrefixes = generatePrefixes(containerCount);
    List<Map<String, String>> testData = generateKVs(testPrefixes, blockCount);

    try (Table<byte[], byte[]> testTable = rdbStore.getTable("PrefixFirst")) {

      // write data
      populatePrefixedTable(testTable, testData);

      byte[] samplePrefix = testPrefixes.get(2).getBytes(
          StandardCharsets.UTF_8);

      // test start at first
      byte[] startKey = samplePrefix;
      List<? extends Table.KeyValue<byte[], byte[]>> rangeKVs = testTable
          .getRangeKVs(startKey, 3, samplePrefix);
      Assert.assertEquals(3, rangeKVs.size());

      // test start with a middle key
      startKey = StringUtils.string2Bytes(
          StringUtils.bytes2String(samplePrefix) + "3");
      rangeKVs = testTable.getRangeKVs(startKey, blockCount, samplePrefix);
      Assert.assertEquals(2, rangeKVs.size());

      // test with a filter
      MetadataKeyFilters.KeyPrefixFilter filter1 = new MetadataKeyFilters
          .KeyPrefixFilter()
          .addFilter(StringUtils.bytes2String(samplePrefix) + "1");
      startKey = StringUtils.string2Bytes(
          StringUtils.bytes2String(samplePrefix));
      rangeKVs = testTable.getRangeKVs(startKey, blockCount,
          samplePrefix, filter1);
      Assert.assertEquals(1, rangeKVs.size());

      // test start with a non-exist key
      startKey = StringUtils.string2Bytes(
          StringUtils.bytes2String(samplePrefix) + 123);
      rangeKVs = testTable.getRangeKVs(startKey, 10, samplePrefix);
      Assert.assertEquals(0, rangeKVs.size());
    }
  }

  @Test
  public void testDumpAndLoadBasic() throws Exception {
    int containerCount = 3;
    int blockCount = 5;
    List<String> testPrefixes = generatePrefixes(containerCount);
    List<Map<String, String>> testData = generateKVs(testPrefixes, blockCount);
    File dumpFile = folder.newFile("PrefixTwo.dump");
    byte[] samplePrefix = testPrefixes.get(2).getBytes(StandardCharsets.UTF_8);

    try (Table<byte[], byte[]> testTable1 = rdbStore.getTable("PrefixTwo")) {
      // write data
      populatePrefixedTable(testTable1, testData);

      // dump to external file
      testTable1.dumpToFileWithPrefix(dumpFile, samplePrefix);

      // check dump file exist
      Assert.assertTrue(dumpFile.exists());
      Assert.assertTrue(dumpFile.length() != 0);
    }

    // load dump file into another table
    try (Table<byte[], byte[]> testTable2 = rdbStore.getTable("PrefixThree")) {
      testTable2.loadFromFile(dumpFile);

      // check loaded keys
      try (TableIterator<byte[],
          ? extends Table.KeyValue<byte[], byte[]>> iter = testTable2.iterator(
          samplePrefix)) {
        int keyCount = 0;
        while (iter.hasNext()) {
          // check prefix
          Assert.assertTrue(Arrays.equals(
              Arrays.copyOf(iter.next().getKey(), PREFIX_LENGTH),
              samplePrefix));
          keyCount++;
        }

        // check block count
        Assert.assertEquals(blockCount, keyCount);
      }
    }
  }

  @Test
  public void testDumpAndLoadEmpty() throws Exception {
    int containerCount = 3;
    List<String> testPrefixes = generatePrefixes(containerCount);

    File dumpFile = folder.newFile("PrefixFour.dump");
    byte[] samplePrefix = testPrefixes.get(2).getBytes(StandardCharsets.UTF_8);

    try (Table<byte[], byte[]> testTable1 = rdbStore.getTable("PrefixFour")) {
      // no data

      // dump to external file
      testTable1.dumpToFileWithPrefix(dumpFile, samplePrefix);

      // check dump file exist
      Assert.assertTrue(dumpFile.exists());
      // empty dump file
      Assert.assertTrue(dumpFile.length() == 0);
    }

    // load dump file into another table
    try (Table<byte[], byte[]> testTable2 = rdbStore.getTable("PrefixFifth")) {
      testTable2.loadFromFile(dumpFile);

      // check loaded keys
      try (TableIterator<byte[],
          ? extends Table.KeyValue<byte[], byte[]>> iter = testTable2.iterator(
          samplePrefix)) {
        int keyCount = 0;
        while (iter.hasNext()) {
          // check prefix
          Assert.assertTrue(Arrays.equals(
              Arrays.copyOf(iter.next().getKey(), PREFIX_LENGTH),
              samplePrefix));
          keyCount++;
        }

        // check block count
        Assert.assertEquals(0, keyCount);
      }
    }
  }

  private List<String> generatePrefixes(int prefixCount) {
    List<String> prefixes = new ArrayList<>();
    for (int i = 0; i < prefixCount; i++) {
      // use alphabetic chars so we get fixed length prefix when
      // convert to byte[]
      prefixes.add(RandomStringUtils.randomAlphabetic(PREFIX_LENGTH));
    }
    return prefixes;
  }

  private List<Map<String, String>> generateKVs(List<String> prefixes,
      int keyCount) {
    List<Map<String, String>> data = new ArrayList<>();
    for (String prefix : prefixes) {
      Map<String, String> kvs = new HashMap<>();
      for (int i = 0; i < keyCount; i++) {
        String key = prefix + i;
        String val = RandomStringUtils.random(10);
        kvs.put(key, val);
      }
      data.add(kvs);
    }
    return data;
  }

  private void populatePrefixedTable(Table<byte[], byte[]> table,
      List<Map<String, String>> testData) throws IOException {
    for (Map<String, String> segment : testData) {
      for (Map.Entry<String, String> entry : segment.entrySet()) {
        table.put(entry.getKey().getBytes(StandardCharsets.UTF_8),
            entry.getValue().getBytes(StandardCharsets.UTF_8));
      }
    }
  }
}<|MERGE_RESOLUTION|>--- conflicted
+++ resolved
@@ -22,6 +22,7 @@
 import java.io.File;
 import java.io.IOException;
 import java.nio.charset.StandardCharsets;
+import java.nio.file.Path;
 import java.util.ArrayList;
 import java.util.Arrays;
 import java.util.HashMap;
@@ -32,22 +33,15 @@
 
 import org.apache.hadoop.hdds.StringUtils;
 import org.apache.commons.lang3.RandomStringUtils;
-<<<<<<< HEAD
 import org.junit.jupiter.api.AfterEach;
 import org.junit.jupiter.api.Assertions;
 import org.junit.jupiter.api.BeforeAll;
 import org.junit.jupiter.api.BeforeEach;
 import org.junit.jupiter.api.Test;
 import org.junit.jupiter.api.io.TempDir;
-=======
 import org.apache.hadoop.hdds.utils.MetadataKeyFilters;
-import org.junit.After;
 import org.junit.Assert;
-import org.junit.Before;
 import org.junit.Rule;
-import org.junit.Test;
-import org.junit.rules.TemporaryFolder;
->>>>>>> a6b5174f
 import org.rocksdb.ColumnFamilyOptions;
 import org.rocksdb.DBOptions;
 import org.rocksdb.RocksDB;
@@ -65,17 +59,13 @@
           "Fourth", "Fifth",
           "Sixth", "Seventh",
           "Eighth");
-<<<<<<< HEAD
-=======
   private final List<String> prefixedFamilies = Arrays.asList(
       "PrefixFirst",
       "PrefixTwo", "PrefixThree",
       "PrefixFour", "PrefixFifth"
   );
-  private static final int PREFIX_LENGTH = 8;
+  private static final int PREFIX_LENGTH = 9;
   @Rule
-  public TemporaryFolder folder = new TemporaryFolder();
->>>>>>> a6b5174f
   private RDBStore rdbStore = null;
   private DBOptions options = null;
   private static byte[][] bytesOf;
@@ -113,9 +103,6 @@
       TableConfig newConfig = new TableConfig(name, new ColumnFamilyOptions());
       configSet.add(newConfig);
     }
-<<<<<<< HEAD
-    rdbStore = new RDBStore(tempDir, options, configSet);
-=======
     for (String name : prefixedFamilies) {
       ColumnFamilyOptions cfOptions = new ColumnFamilyOptions();
       cfOptions.useFixedLengthPrefixExtractor(PREFIX_LENGTH);
@@ -123,8 +110,7 @@
       TableConfig newConfig = new TableConfig(name, cfOptions);
       configSet.add(newConfig);
     }
-    rdbStore = new RDBStore(folder.newFolder(), options, configSet);
->>>>>>> a6b5174f
+    rdbStore = new RDBStore(tempDir, options, configSet);
   }
 
   @AfterEach
@@ -550,12 +536,12 @@
   }
 
   @Test
-  public void testDumpAndLoadBasic() throws Exception {
+  public void testDumpAndLoadBasic(@TempDir Path tempDir) throws Exception {
     int containerCount = 3;
     int blockCount = 5;
     List<String> testPrefixes = generatePrefixes(containerCount);
     List<Map<String, String>> testData = generateKVs(testPrefixes, blockCount);
-    File dumpFile = folder.newFile("PrefixTwo.dump");
+    File dumpFile = new File(tempDir.toString() + "/PrefixTwo.dump");
     byte[] samplePrefix = testPrefixes.get(2).getBytes(StandardCharsets.UTF_8);
 
     try (Table<byte[], byte[]> testTable1 = rdbStore.getTable("PrefixTwo")) {
@@ -594,11 +580,11 @@
   }
 
   @Test
-  public void testDumpAndLoadEmpty() throws Exception {
+  public void testDumpAndLoadEmpty(@TempDir Path tempDir) throws Exception {
     int containerCount = 3;
     List<String> testPrefixes = generatePrefixes(containerCount);
 
-    File dumpFile = folder.newFile("PrefixFour.dump");
+    File dumpFile = new File(tempDir.toString() + "/PrefixFour.dump");
     byte[] samplePrefix = testPrefixes.get(2).getBytes(StandardCharsets.UTF_8);
 
     try (Table<byte[], byte[]> testTable1 = rdbStore.getTable("PrefixFour")) {
