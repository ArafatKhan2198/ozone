/*
 * Licensed to the Apache Software Foundation (ASF) under one
 * or more contributor license agreements.  See the NOTICE file
 * distributed with this work for additional information
 * regarding copyright ownership.  The ASF licenses this file
 * to you under the Apache License, Version 2.0 (the
 * "License"); you may not use this file except in compliance
 * with the License.  You may obtain a copy of the License at
 * <p>
 * http://www.apache.org/licenses/LICENSE-2.0
 * <p>
 * Unless required by applicable law or agreed to in writing, software
 * distributed under the License is distributed on an "AS IS" BASIS,
 * WITHOUT WARRANTIES OR CONDITIONS OF ANY KIND, either express or implied.
 * See the License for the specific language governing permissions and
 * limitations under the License.
 */

package org.apache.hadoop.hdds.scm.security;

import com.google.common.annotations.VisibleForTesting;
import com.google.common.base.Preconditions;
import com.google.common.util.concurrent.ThreadFactoryBuilder;
import org.apache.commons.io.FileUtils;
import org.apache.hadoop.hdds.conf.OzoneConfiguration;
import org.apache.hadoop.hdds.protocol.proto.HddsProtos;
import org.apache.hadoop.hdds.protocol.proto.HddsProtos.CertInfoProto;
import org.apache.hadoop.hdds.scm.ha.HASecurityUtils;
import org.apache.hadoop.hdds.scm.ha.SCMContext;
import org.apache.hadoop.hdds.scm.ha.SCMServiceException;
import org.apache.hadoop.hdds.scm.ha.SequenceIdGenerator;
import org.apache.hadoop.hdds.scm.ha.StatefulService;
import org.apache.hadoop.hdds.scm.server.SCMStorageConfig;
import org.apache.hadoop.hdds.scm.server.StorageContainerManager;
import org.apache.hadoop.hdds.security.SecurityConfig;
import org.apache.hadoop.hdds.security.x509.certificate.CertInfo;
import org.apache.hadoop.hdds.security.x509.certificate.authority.CertificateServer;
import org.apache.hadoop.hdds.security.x509.certificate.authority.profile.DefaultCAProfile;
import org.apache.hadoop.hdds.security.x509.certificate.client.SCMCertificateClient;
import org.apache.hadoop.hdds.security.x509.certificate.utils.CertificateCodec;
import org.apache.hadoop.hdds.security.x509.certificate.utils.CertificateSignRequest;
import org.apache.hadoop.hdds.security.x509.keys.HDDSKeyGenerator;
import org.apache.hadoop.hdds.security.x509.keys.KeyCodec;
import org.slf4j.Logger;
import org.slf4j.LoggerFactory;

import java.io.File;
import java.io.IOException;
import java.math.BigInteger;
import java.nio.file.Files;
import java.nio.file.Path;
import java.nio.file.Paths;
import java.nio.file.StandardCopyOption;
import java.security.KeyPair;
import java.security.cert.CertificateException;
import java.security.cert.X509Certificate;
import java.time.Duration;
import java.time.LocalDateTime;
import java.time.ZoneId;
import java.util.Calendar;
import java.util.Date;
import java.util.List;
import java.util.concurrent.Executors;
import java.util.concurrent.ScheduledExecutorService;
import java.util.concurrent.ScheduledFuture;
import java.util.concurrent.TimeUnit;
import java.util.concurrent.atomic.AtomicBoolean;
import java.util.concurrent.atomic.AtomicReference;

import static org.apache.hadoop.hdds.HddsConfigKeys.HDDS_NEW_KEY_CERT_DIR_NAME_PROGRESS_SUFFIX;
import static org.apache.hadoop.hdds.HddsConfigKeys.HDDS_NEW_KEY_CERT_DIR_NAME_SUFFIX;
import static org.apache.hadoop.hdds.HddsConfigKeys.HDDS_X509_DIR_NAME_DEFAULT;
import static org.apache.hadoop.hdds.scm.ha.SequenceIdGenerator.CERTIFICATE_ID;
import static org.apache.hadoop.ozone.OzoneConsts.SCM_ROOT_CA_COMPONENT_NAME;

/**
 * Root CA Rotation Service is a service in SCM to control the CA rotation.
 */
public class RootCARotationManager extends StatefulService {

  public static final Logger LOG =
      LoggerFactory.getLogger(RootCARotationManager.class);

  private static final String SERVICE_NAME =
      RootCARotationManager.class.getSimpleName();

  private final StorageContainerManager scm;
  private final OzoneConfiguration ozoneConf;
  private final SecurityConfig secConf;
  private final SCMContext scmContext;
  private final ScheduledExecutorService executorService;
  private final Duration checkInterval;
  private final Duration renewalGracePeriod;
  private final Date timeOfDay;
  private final Duration ackTimeout;
  private final Duration rootCertPollInterval;
  private final SCMCertificateClient scmCertClient;
  private final AtomicBoolean isRunning = new AtomicBoolean(false);
  private final AtomicBoolean isProcessing = new AtomicBoolean(false);
  private final AtomicReference<Long> processStartTime =
      new AtomicReference<>();
  private final AtomicBoolean isPostProcessing = new AtomicBoolean(false);
  private final String threadName;
  private final String newCAComponent = SCM_ROOT_CA_COMPONENT_NAME +
      HDDS_NEW_KEY_CERT_DIR_NAME_SUFFIX +
      HDDS_NEW_KEY_CERT_DIR_NAME_PROGRESS_SUFFIX;

  private RootCARotationHandler handler;
  private final SequenceIdGenerator sequenceIdGen;
  private ScheduledFuture rotationTask;
  private ScheduledFuture waitAckTask;
  private ScheduledFuture waitAckTimeoutTask;
  private final RootCARotationMetrics metrics;
  private ScheduledFuture clearPostProcessingTask;

  /**
   * Constructs RootCARotationManager with the specified arguments.
   *
   * @param scm the storage container manager
   *
   *                         (1)   (3)(4)
   *                   --------------------------->
   *                         (2)                        scm2(Follower)
   *    (1) (3)(4)     <---------------------------
   *     -------      |
   *    |        \   |
   *     ----->  scm1(Leader)
   *    \  (2)  |     \
   *     ------->      \      (1)  (3)(4)
   *                   --------------------------->
   *                          (2)                       scm3(Follower)
   *                   <---------------------------
   *
   *
   *   (1) Rotation Prepare
   *   (2) Rotation Prepare Ack
   *   (3) Rotation Commit
   *   (4) Rotation Committed
   */
  public RootCARotationManager(StorageContainerManager scm) {
    super(scm.getStatefulServiceStateManager());
    this.scm = scm;
    this.ozoneConf = scm.getConfiguration();
    this.secConf = new SecurityConfig(ozoneConf);
    this.scmContext = scm.getScmContext();

    checkInterval = secConf.getCaCheckInterval();
    ackTimeout = secConf.getCaAckTimeout();
    renewalGracePeriod = secConf.getRenewalGracePeriod();
    timeOfDay = Date.from(LocalDateTime.parse(secConf.getCaRotationTimeOfDay())
        .atZone(ZoneId.systemDefault()).toInstant());
    rootCertPollInterval = secConf.getRootCaCertificatePollingInterval();

    threadName = scm.threadNamePrefix() + SERVICE_NAME;
    executorService = Executors.newScheduledThreadPool(1,
        new ThreadFactoryBuilder().setNameFormat(threadName)
            .setDaemon(true).build());

    scmCertClient = (SCMCertificateClient) scm.getScmCertificateClient();
    sequenceIdGen = scm.getSequenceIdGen();
    handler = new RootCARotationHandlerImpl.Builder()
        .setRatisServer(scm.getScmHAManager().getRatisServer())
        .setStorageContainerManager(scm)
        .setRootCARotationManager(this)
        .build();
    scm.getSCMServiceManager().register(this);
    metrics = RootCARotationMetrics.create();
  }

  /**
   * Receives a notification for raft or safe mode related status changes.
   * Stops monitor task if it's running and the current SCM becomes a
   * follower or enter safe mode. Starts monitor if the current SCM becomes
   * leader and not in safe mode.
   */
  @Override
  public void notifyStatusChanged() {
    // stop the monitor task
    if (!scmContext.isLeader() || scmContext.isInSafeMode()) {
      if (isRunning.compareAndSet(true, false)) {
        LOG.info("notifyStatusChanged: disable monitor task.");
        if (rotationTask != null) {
          rotationTask.cancel(true);
        }
        if (waitAckTask != null) {
          waitAckTask.cancel(true);
        }
        if (waitAckTimeoutTask != null) {
          waitAckTask.cancel(true);
        }
        if (clearPostProcessingTask != null) {
          clearPostProcessingTask.cancel(true);
        }
        isProcessing.set(false);
        processStartTime.set(null);
        isPostProcessing.set(false);
      }
      return;
    }

    if (isRunning.compareAndSet(false, true)) {
      LOG.info("notifyStatusChanged: enable monitor task");
      // enable post rotation task if needed.
      try {
        checkAndHandlePostProcessing();
      } catch (IOException | CertificateException e) {
        throw new RuntimeException(
            "Error while checking post-processing state.", e);
      }
    }
    return;
  }

  /**
   * Checks if monitor task should start (after a leader change, restart
   * etc.) by reading persisted state.
   * @return true if the persisted state is true, otherwise false
   */
  @Override
  public boolean shouldRun() {
    return true;
  }

  /**
   * @return Name of this service.
   */
  @Override
  public String getServiceName() {
    return RootCARotationManager.class.getSimpleName();
  }

  /**
   * Schedule monitor task.
   */
  @Override
  public void start() throws SCMServiceException {
    executorService.scheduleAtFixedRate(
        new MonitorTask(scmCertClient, scm.getScmStorageConfig()),
        0, checkInterval.toMillis(), TimeUnit.MILLISECONDS);
    LOG.info("Monitor task for root certificate {} is started with " +
        "interval {}.", scmCertClient.getCACertificate().getSerialNumber(),
        checkInterval);
    executorService.scheduleAtFixedRate(this::removeExpiredCertTask, 0,
        secConf.getExpiredCertificateCheckInterval().toMillis(),
        TimeUnit.MILLISECONDS);
    LOG.info("Scheduling expired certificate removal with interval {}s",
        secConf.getExpiredCertificateCheckInterval().getSeconds());
  }

  private void removeExpiredCertTask() {
    if (!isRunning.get()) {
      return;
    }
    if (scm.getCertificateStore() != null) {
      try {
        scm.getCertificateStore().removeAllExpiredCertificates();
      } catch (IOException e) {
        LOG.error("Failed to remove some expired certificates", e);
      }
    }
  }

  public boolean isRunning() {
    return isRunning.get();
  }

  public void scheduleSubCaRotationPrepareTask(String rootCertId) {
    executorService.schedule(new SubCARotationPrepareTask(rootCertId), 0,
        TimeUnit.MILLISECONDS);
  }

  public boolean isRotationInProgress() {
    return isProcessing.get();
  }

  public boolean isPostRotationInProgress() {
    return isPostProcessing.get();
  }

  /**
   *  Task to monitor certificate lifetime and start rotation if needed.
   */
  public class MonitorTask implements Runnable {
    private SCMCertificateClient certClient;
    private SCMStorageConfig scmStorageConfig;

    public MonitorTask(SCMCertificateClient client,
                       SCMStorageConfig storageConfig) {
      this.certClient = client;
      this.scmStorageConfig = storageConfig;
    }

    @Override
    public void run() {
      Thread.currentThread().setName(threadName +
          (isRunning() ? "-Active" : "-Inactive"));
      if (!isRunning.get()) {
        return;
      }
      // Lock to protect the root CA certificate rotation process,
      // to make sure there is only one task is ongoing at one time.
      synchronized (RootCARotationManager.class) {
        if (isProcessing.get()) {
          LOG.info("Root certificate rotation task is already running.");
          return;
        }
        try {
          X509Certificate rootCACert = certClient.getCACertificate();
          Duration timeLeft = timeBefore2ExpiryGracePeriod(rootCACert);
          if (timeLeft.isZero()) {
            LOG.info("Root certificate {} has entered the 2 * expiry" +
                    " grace period({}).",
                rootCACert.getSerialNumber().toString(), renewalGracePeriod);
            // schedule root CA rotation task
            LocalDateTime now = LocalDateTime.now();
            LocalDateTime timeToSchedule = LocalDateTime.of(
                now.getYear(), now.getMonthValue(), now.getDayOfMonth(),
                timeOfDay.getHours(), timeOfDay.getMinutes(),
                timeOfDay.getSeconds());
            if (timeToSchedule.isBefore(now)) {
              timeToSchedule = timeToSchedule.plusDays(1);
            }
            long delay = Duration.between(now, timeToSchedule).toMillis();
            if (timeToSchedule.isAfter(rootCACert.getNotAfter().toInstant()
                .atZone(ZoneId.systemDefault()).toLocalDateTime())) {
              LOG.info("Configured rotation time {} is after root" +
                      " certificate {} end time {}. Start the rotation " +
                      "immediately.", timeToSchedule,
                  rootCACert.getSerialNumber().toString(),
                  rootCACert.getNotAfter());
              delay = 0;
            }

            rotationTask = executorService.schedule(
                new RotationTask(certClient, scmStorageConfig), delay,
                TimeUnit.MILLISECONDS);
            isProcessing.set(true);
            metrics.incrTotalRotationNum();
            LOG.info("Root certificate {} rotation task is scheduled with {} ms"
                + " delay", rootCACert.getSerialNumber().toString(), delay);
          }
        } catch (Throwable e) {
          LOG.error("Error while scheduling root CA rotation task", e);
          scm.shutDown("Error while scheduling root CA rotation task");
        }
      }
    }
  }

  /**
   *  Task to rotate root certificate.
   */
  public class RotationTask implements Runnable {
    private SCMCertificateClient certClient;
    private SCMStorageConfig scmStorageConfig;

    public RotationTask(SCMCertificateClient client,
        SCMStorageConfig storageConfig) {
      this.certClient = client;
      this.scmStorageConfig = storageConfig;
    }

    @Override
    public void run() {
      if (!isRunning.get()) {
        isProcessing.set(false);
        processStartTime.set(null);
        return;
      }
      // Lock to protect the root CA certificate rotation process,
      // to make sure there is only one task is ongoing at one time.
      // Root CA rotation steps:
      //  1. generate new root CA keys and certificate, persist to disk
      //  2. start new Root CA server
      //  3. send scm Sub-CA rotation preparation request through RATIS
      //  4. wait for all SCM to ack
      //  5. send scm Sub-CA rotation commit request through RATIS
      //  6. send scm Sub-CA rotation finish request through RATIS
      synchronized (RootCARotationManager.class) {
        X509Certificate rootCACert = certClient.getCACertificate();
        Duration timeLeft = timeBefore2ExpiryGracePeriod(rootCACert);
        if (timeLeft.isZero()) {
          LOG.info("Root certificate {} rotation is started.",
              rootCACert.getSerialNumber().toString());
          processStartTime.set(System.nanoTime());
          // generate new root key pair and persist new root certificate
          CertificateServer newRootCAServer = null;
          BigInteger newId = BigInteger.ONE;
          try {
            newId = new BigInteger(String.valueOf(
                sequenceIdGen.getNextId(CERTIFICATE_ID)));
            newRootCAServer =
                HASecurityUtils.initializeRootCertificateServer(secConf,
                    scm.getCertificateStore(), scmStorageConfig, newId,
                    new DefaultCAProfile(), newCAComponent);
          } catch (Throwable e) {
            LOG.error("Error while generating new root CA certificate " +
                "under {}", newCAComponent, e);
            String message = "Terminate SCM, encounter exception(" +
                e.getMessage() + ") when generating new root CA certificate " +
                "under " + newCAComponent;
            cleanupAndStop(message);
            scm.shutDown(message);
          }

          String newRootCertId = "";
          X509Certificate newRootCertificate;
          try {
            // prevent findbugs false alert
            if (newRootCAServer == null) {
              throw new Exception("New root CA server should not be null");
            }
            newRootCertificate = newRootCAServer.getCACertificate();
            newRootCertId = newRootCertificate.getSerialNumber().toString();
            Preconditions.checkState(newRootCertId.equals(newId.toString()),
                "Root certificate doesn't match, " +
                "expected:" + newId + ", fetched:" + newRootCertId);
            scm.getSecurityProtocolServer()
                .setRootCertificateServer(newRootCAServer);


            if (isRunning()) {
              checkInterruptState();
              handler.rotationPrepare(newRootCertId);
              LOG.info("Send out sub CA rotation prepare request for new " +
                  "root certificate {}", newRootCertId);
            } else {
              LOG.info("SCM is not leader anymore. Delete the in-progress " +
                      "root CA directory");
              cleanupAndStop("SCM is not leader anymore");
              return;
            }
          } catch (Exception e) {
            LOG.error("Error while sending rotation prepare request", e);
            cleanupAndStop("Error while sending rotation prepare request");
            return;
          }

          // schedule task to wait for prepare acks
          waitAckTask = executorService.scheduleAtFixedRate(
              new WaitSubCARotationPrepareAckTask(newRootCertificate),
              1, 1, TimeUnit.SECONDS);
          waitAckTimeoutTask = executorService.schedule(() -> {
            // No enough acks are received
            waitAckTask.cancel(true);
            String msg = "Failed to receive all acks of rotation prepare" +
                " after " + ackTimeout + ", received " +
                handler.rotationPrepareAcks() + " acks";
            cleanupAndStop(msg);
          }, ackTimeout.toMillis(), TimeUnit.MILLISECONDS);
        } else {
          LOG.warn("Root certificate {} hasn't entered the 2 * expiry" +
                  " grace period {}. Skip root certificate rotation this time.",
              rootCACert.getSerialNumber().toString(), renewalGracePeriod);
          isProcessing.set(false);
          processStartTime.set(null);
        }
      }
    }
  }

  private void checkInterruptState() {
    // check whether thread is interrupted(cancelled) before
    // time-consuming ratis request
    if (Thread.currentThread().isInterrupted()) {
      cleanupAndStop(this.getClass().getSimpleName() +
          " is interrupted");
      return;
    }
  }

  private void cleanupAndStop(String reason) {
    try {
      scm.getSecurityProtocolServer().setRootCertificateServer(null);

      FileUtils.deleteDirectory(new File(scmCertClient.getSecurityConfig()
          .getLocation(newCAComponent).toString()));
      LOG.info("In-progress root CA directory {} is deleted for '{}'",
          scmCertClient.getSecurityConfig().getLocation(newCAComponent),
          reason);
    } catch (IOException ex) {
      LOG.error("Error when deleting in-progress root CA directory {} for {}",
          scmCertClient.getSecurityConfig().getLocation(newCAComponent), reason,
          ex);
    }
    isProcessing.set(false);
    processStartTime.set(null);
  }
  /**
   * Calculate time before root certificate will enter 2 * expiry grace period.
   * @return Duration, time before certificate enters the 2 * grace
   *                   period defined by "hdds.x509.renew.grace.duration"
   */
  public Duration timeBefore2ExpiryGracePeriod(X509Certificate certificate) {
    LocalDateTime gracePeriodStart = certificate.getNotAfter().toInstant()
        .minus(renewalGracePeriod).minus(renewalGracePeriod)
        .atZone(ZoneId.systemDefault()).toLocalDateTime();
    LocalDateTime currentTime = LocalDateTime.now();
    if (gracePeriodStart.isBefore(currentTime)) {
      // Cert is already in grace period time.
      return Duration.ZERO;
    } else {
      return Duration.between(currentTime, gracePeriodStart);
    }
  }

  /**
   *  Task to generate sub-ca key and certificate.
   */
  public class SubCARotationPrepareTask implements Runnable {
    private String rootCACertId;

    public SubCARotationPrepareTask(String newRootCertId) {
      this.rootCACertId = newRootCertId;
    }

    @Override
    public void run() {
      // Lock to protect the sub CA certificate rotation preparation process,
      // to make sure there is only one task is ongoing at one time.
      // Sub CA rotation preparation steps:
      //  1. generate new sub CA keys
      //  2. send CSR to leader SCM
      //  3. wait CSR response and persist the certificate to disk
      synchronized (RootCARotationManager.class) {
        try {
          LOG.info("SubCARotationPrepareTask[rootCertId = {}] - started.",
              rootCACertId);

          if (shouldSkipRootCert(rootCACertId)) {
            // Send ack to rotationPrepare request
            sendRotationPrepareAck(rootCACertId,
                scmCertClient.getCertificate().getSerialNumber().toString());
            return;
          }

          SecurityConfig securityConfig =
              scmCertClient.getSecurityConfig();
          String progressComponent = SCMCertificateClient.COMPONENT_NAME +
              HDDS_NEW_KEY_CERT_DIR_NAME_SUFFIX +
              HDDS_NEW_KEY_CERT_DIR_NAME_PROGRESS_SUFFIX;
          final String newSubCAProgressPath =
              securityConfig.getLocation(progressComponent).toString();
          final String newSubCAPath = securityConfig.getLocation(
              SCMCertificateClient.COMPONENT_NAME +
                  HDDS_NEW_KEY_CERT_DIR_NAME_SUFFIX).toString();

          File newProgressDir = new File(newSubCAProgressPath);
          File newDir = new File(newSubCAPath);
          try {
            FileUtils.deleteDirectory(newProgressDir);
            FileUtils.deleteDirectory(newDir);
            Files.createDirectories(newProgressDir.toPath());
          } catch (IOException e) {
            LOG.error("Failed to delete and create {}, or delete {}",
                newProgressDir, newDir, e);
            String message = "Terminate SCM, encounter IO exception(" +
                e.getMessage() + ") when deleting and create directory";
            scm.shutDown(message);
          }

          // Generate key
          Path keyDir = securityConfig.getKeyLocation(progressComponent);
          KeyCodec keyCodec = new KeyCodec(securityConfig, keyDir);
          KeyPair newKeyPair = null;
          try {
            HDDSKeyGenerator keyGenerator =
                new HDDSKeyGenerator(securityConfig);
            newKeyPair = keyGenerator.generateKey();
            keyCodec.writePublicKey(newKeyPair.getPublic());
            keyCodec.writePrivateKey(newKeyPair.getPrivate());
            LOG.info("SubCARotationPrepareTask[rootCertId = {}] - " +
                "scm key generated.", rootCACertId);
          } catch (Exception e) {
            LOG.error("Failed to generate key under {}", newProgressDir, e);
            String message = "Terminate SCM, encounter exception(" +
                e.getMessage() + ") when generating new key under " +
                newProgressDir;
            scm.shutDown(message);
          }

          checkInterruptState();
          // Get certificate signed
          String newCertSerialId = "";
          try {
            CertificateSignRequest.Builder csrBuilder =
                scmCertClient.getCSRBuilder();
            csrBuilder.setKey(newKeyPair);
            newCertSerialId = scmCertClient.signAndStoreCertificate(
                csrBuilder.build(),
                Paths.get(newSubCAProgressPath, HDDS_X509_DIR_NAME_DEFAULT),
                true);
            LOG.info("SubCARotationPrepareTask[rootCertId = {}] - " +
                "scm certificate {} signed.", rootCACertId, newCertSerialId);
          } catch (Exception e) {
            LOG.error("Failed to generate certificate under {}",
                newProgressDir, e);
            String message = "Terminate SCM, encounter exception(" +
                e.getMessage() + ") when generating new certificate " +
                newProgressDir;
            scm.shutDown(message);
          }

          // move dir from *-next-progress to *-next
          try {
            Files.move(newProgressDir.toPath(), newDir.toPath(),
                StandardCopyOption.ATOMIC_MOVE,
                StandardCopyOption.REPLACE_EXISTING);
          } catch (IOException e) {
            LOG.error("Failed to move {} to {}",
                newSubCAProgressPath, newSubCAPath, e);
            String message = "Terminate SCM, encounter exception(" +
                e.getMessage() + ") when moving " + newSubCAProgressPath +
                " to " + newSubCAPath;
            scm.shutDown(message);
          }

          // Send ack to rotationPrepare request
          checkInterruptState();
          sendRotationPrepareAck(rootCACertId, newCertSerialId);
        } catch (Throwable e) {
          LOG.error("Unexpected error happen", e);
          scm.shutDown("Unexpected error happen, " + e.getMessage());
        }
      }
    }
  }

  private void sendRotationPrepareAck(String newRootCACertId,
      String newSubCACertId) {
    // Send ack to rotationPrepare request
    try {
      handler.setSubCACertId(newSubCACertId);
      handler.rotationPrepareAck(newRootCACertId, newSubCACertId,
          scm.getScmId());
      LOG.info("SubCARotationPrepareTask[rootCertId = {}] - " +
              "rotation prepare ack sent out, new scm certificate {}",
          newRootCACertId, newSubCACertId);
    } catch (Exception e) {
      LOG.error("Failed to send ack to rotationPrepare request", e);
      String message = "Terminate SCM, encounter exception(" +
          e.getMessage() + ") when sending out rotationPrepare ack";
      scm.shutDown(message);
    }
  }

  /**
   *  Task to wait the all acks of prepare request.
   */
  public class WaitSubCARotationPrepareAckTask implements Runnable {
    private String rootCACertId;
    private X509Certificate rootCACertificate;

    public WaitSubCARotationPrepareAckTask(X509Certificate rootCACertificate) {
      this.rootCACertificate = rootCACertificate;
      this.rootCACertId = rootCACertificate.getSerialNumber().toString();
    }

    @Override
    public void run() {
      checkInterruptState();
      if (!isRunning()) {
        LOG.info("SCM is not leader anymore. Delete the in-progress " +
            "root CA directory");
        cleanupAndStop("SCM is not leader anymore");
        return;
      }

      synchronized (RootCARotationManager.class) {
        int numFromHADetails =
            scm.getSCMHANodeDetails().getPeerNodeDetails().size() + 1;
        int numFromRatisServer = scm.getScmHAManager().getRatisServer()
            .getDivision().getRaftConf().getCurrentPeers().size();
        LOG.info("numFromHADetails {}, numFromRatisServer {}",
            numFromHADetails, numFromRatisServer);
        if (handler.rotationPrepareAcks() == numFromRatisServer) {
          // all acks are received.
          try {
            waitAckTimeoutTask.cancel(true);
            handler.rotationCommit(rootCACertId);
            handler.rotationCommitted(rootCACertId);

            metrics.incrSuccessRotationNum();
            long timeTaken = System.nanoTime() - processStartTime.get();
            metrics.setSuccessTimeInNs(timeTaken);
            processStartTime.set(null);

            try {
              if (scm.getCertificateStore().getCertificateByID(
<<<<<<< HEAD
                  rootCACertHolder.getSerialNumber()) == null) {
=======
                  rootCACertificate.getSerialNumber()) == null) {
>>>>>>> 3e70cf41
                LOG.info("Persist root certificate {} to cert store",
                    rootCACertId);
                scm.getCertificateStore().storeValidCertificate(
                    rootCACertificate.getSerialNumber(), rootCACertificate,
                    HddsProtos.NodeType.SCM);
              }
            } catch (IOException e) {
              LOG.error("Failed to save root certificate {} to cert store",
                  rootCACertId);
              scm.shutDown("Failed to save root certificate to cert store");
            }

            // reset state
            handler.resetRotationPrepareAcks();
            String msg = "Root certificate " + rootCACertId +
                " rotation is finished successfully after " + timeTaken + " ns";
            cleanupAndStop(msg);

            // set the isPostProcessing to true, which will block the CSR
            // signing in this period.
            enterPostProcessing(rootCertPollInterval.toMillis());
            // save the new root certificate to rocksdb through ratis
            saveConfiguration(
                new CertInfo.Builder()
                    .setX509Certificate(rootCACertificate)
                    .setTimestamp(rootCACertificate.getNotBefore().getTime())
                    .build()
                    .getProtobuf()
            );
          } catch (Throwable e) {
            LOG.error("Execution error", e);
            handler.resetRotationPrepareAcks();
            cleanupAndStop("Execution error, " + e.getMessage());
          } finally {
            waitAckTask.cancel(true);
          }
        }
      }
    }
  }

  private void enterPostProcessing(long delay) {
    isPostProcessing.set(true);
    LOG.info("isPostProcessing is true for {} ms", delay);
    clearPostProcessingTask = executorService.schedule(() -> {
      isPostProcessing.set(false);
      LOG.info("isPostProcessing is false");
      try {
        deleteConfiguration();
        LOG.info("Stateful configuration is deleted");
      } catch (IOException e) {
        LOG.error("Failed to delete stateful configuration", e);
      }
    }, delay, TimeUnit.MILLISECONDS);
  }

  /**
   * Stops scheduled monitor task.
   */
  @Override
  public void stop() {
    if (metrics != null) {
      metrics.unRegister();
    }

    if (executorService != null) {
      executorService.shutdownNow();
    }
  }

  @VisibleForTesting
  public void setRootCARotationHandler(RootCARotationHandler newHandler) {
    handler = newHandler;
  }

  public boolean shouldSkipRootCert(String newRootCertId) throws IOException {
    List<X509Certificate> scmCertChain = scmCertClient.getTrustChain();
    Preconditions.checkArgument(scmCertChain.size() > 1);
    X509Certificate rootCert = scmCertChain.get(scmCertChain.size() - 1);
    if (rootCert.getSerialNumber().compareTo(new BigInteger(newRootCertId))
        >= 0) {
      // usually this will happen when reapply RAFT log during SCM start
      LOG.info("Sub CA certificate {} is already signed by root " +
              "certificate {} or a newer root certificate.",
          scmCertChain.get(0).getSerialNumber().toString(), newRootCertId);
      return true;
    }
    return false;
  }

  private void checkAndHandlePostProcessing() throws IOException,
      CertificateException {
    CertInfoProto proto = readConfiguration(CertInfoProto.class);
    if (proto == null) {
      LOG.info("No {} configuration found in stateful storage",
          getServiceName());
      return;
    }

    X509Certificate cert =
        CertificateCodec.getX509Certificate(proto.getX509Certificate());

    List<X509Certificate> scmCertChain = scmCertClient.getTrustChain();
    Preconditions.checkArgument(scmCertChain.size() > 1);
    X509Certificate rootCert = scmCertChain.get(scmCertChain.size() - 1);

    int result = rootCert.getSerialNumber().compareTo(cert.getSerialNumber());
    if (result > 0) {
      // this could happen if the previous stateful configuration is not deleted
      LOG.warn("Root CA certificate ID {} in stateful storage is smaller than" +
              " current scm's root certificate ID {}", cert.getSerialNumber(),
          rootCert.getSerialNumber());

      deleteConfiguration();
      LOG.warn("Stateful configuration is deleted");
      return;
    } else if (result < 0) {
      // this should not happen
      throw new RuntimeException("Root CA certificate ID " +
          cert.getSerialNumber() + " in stateful storage is bigger than " +
          "current scm's root CA certificate ID " + rootCert.getSerialNumber());
    }

    Date issueTime = rootCert.getNotBefore();
    Date now = Calendar.getInstance().getTime();
    Duration gap = Duration.between(issueTime.toInstant(), now.toInstant());
    gap = gap.minus(rootCertPollInterval);
    if (gap.isNegative()) {
      long delay = -gap.toMillis();
      enterPostProcessing(delay);
    } else {
      // this could happen if the service stopped for a long and restarts
      LOG.info("Root CA certificate ID {} in stateful storage has already " +
          "come out of post-processing state", cert.getSerialNumber());
      deleteConfiguration();
    }
  }
}<|MERGE_RESOLUTION|>--- conflicted
+++ resolved
@@ -687,11 +687,7 @@
 
             try {
               if (scm.getCertificateStore().getCertificateByID(
-<<<<<<< HEAD
-                  rootCACertHolder.getSerialNumber()) == null) {
-=======
                   rootCACertificate.getSerialNumber()) == null) {
->>>>>>> 3e70cf41
                 LOG.info("Persist root certificate {} to cert store",
                     rootCACertId);
                 scm.getCertificateStore().storeValidCertificate(
