--- conflicted
+++ resolved
@@ -50,14 +50,9 @@
       Function<BlockID, BlockLocationInfo> refreshFunction,
       List<ChunkInfo> chunkList,
       Map<String, byte[]> chunks,
-<<<<<<< HEAD
-      OzoneClientConfig config) {
+      OzoneClientConfig config) throws IOException {
     super(new BlockLocationInfo(new BlockLocationInfo.Builder().setBlockID(blockId).setLength(blockLen)),
         pipeline, token,
-=======
-      OzoneClientConfig config) throws IOException {
-    super(blockId, blockLen, pipeline, token,
->>>>>>> 3e70cf41
         xceiverClientManager, refreshFunction, config);
     this.chunkDataMap = chunks;
     this.chunks = chunkList;
