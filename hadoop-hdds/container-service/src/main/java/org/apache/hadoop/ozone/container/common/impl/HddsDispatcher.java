/*
 * Licensed to the Apache Software Foundation (ASF) under one
 * or more contributor license agreements.  See the NOTICE file
 * distributed with this work for additional information
 * regarding copyright ownership.  The ASF licenses this file
 * to you under the Apache License, Version 2.0 (the
 * "License"); you may not use this file except in compliance
 *  with the License.  You may obtain a copy of the License at
 *
 *      http://www.apache.org/licenses/LICENSE-2.0
 *
 *  Unless required by applicable law or agreed to in writing, software
 *  distributed under the License is distributed on an "AS IS" BASIS,
 *  WITHOUT WARRANTIES OR CONDITIONS OF ANY KIND, either express or implied.
 *  See the License for the specific language governing permissions and
 *  limitations under the License.
 */

package org.apache.hadoop.ozone.container.common.impl;

import com.google.common.annotations.VisibleForTesting;
import com.google.common.base.Preconditions;
import com.google.protobuf.ServiceException;
import org.apache.hadoop.hdds.HddsConfigKeys;
import org.apache.hadoop.hdds.HddsUtils;
import org.apache.hadoop.hdds.client.BlockID;
import org.apache.hadoop.hdds.conf.ConfigurationSource;
import org.apache.hadoop.hdds.fs.SpaceUsageSource;
import org.apache.hadoop.hdds.protocol.datanode.proto.ContainerProtos;
import org.apache.hadoop.hdds.protocol.datanode.proto.ContainerProtos.ContainerCommandRequestProto;
import org.apache.hadoop.hdds.protocol.datanode.proto.ContainerProtos.ContainerCommandResponseProto;
import org.apache.hadoop.hdds.protocol.datanode.proto.ContainerProtos.ContainerDataProto;
import org.apache.hadoop.hdds.protocol.datanode.proto.ContainerProtos.ContainerDataProto.State;
import org.apache.hadoop.hdds.protocol.datanode.proto.ContainerProtos.ContainerType;
import org.apache.hadoop.hdds.protocol.datanode.proto.ContainerProtos.Result;
import org.apache.hadoop.hdds.protocol.datanode.proto.ContainerProtos.Type;
import org.apache.hadoop.hdds.protocol.proto.StorageContainerDatanodeProtocolProtos.ContainerAction;
import org.apache.hadoop.hdds.scm.container.common.helpers.ContainerNotOpenException;
import org.apache.hadoop.hdds.scm.container.common.helpers.InvalidContainerStateException;
import org.apache.hadoop.hdds.scm.container.common.helpers.StorageContainerException;
import org.apache.hadoop.hdds.security.token.NoopTokenVerifier;
import org.apache.hadoop.hdds.security.token.TokenVerifier;
import org.apache.hadoop.hdds.server.OzoneProtocolMessageDispatcher;
import org.apache.hadoop.hdds.utils.ProtocolMessageMetrics;
import org.apache.hadoop.ozone.audit.AuditAction;
import org.apache.hadoop.ozone.audit.AuditEventStatus;
import org.apache.hadoop.ozone.audit.AuditLogger;
import org.apache.hadoop.ozone.audit.AuditLoggerType;
import org.apache.hadoop.ozone.audit.AuditMarker;
import org.apache.hadoop.ozone.audit.AuditMessage;
import org.apache.hadoop.ozone.audit.Auditor;
import org.apache.hadoop.ozone.audit.DNAction;
import org.apache.hadoop.ozone.container.common.helpers.BlockData;
import org.apache.hadoop.ozone.container.common.helpers.ContainerMetrics;
import org.apache.hadoop.ozone.container.common.helpers.ContainerUtils;
import org.apache.hadoop.ozone.container.common.interfaces.Container;
import org.apache.hadoop.ozone.container.common.interfaces.ContainerDispatcher;
import org.apache.hadoop.ozone.container.common.interfaces.Handler;
import org.apache.hadoop.ozone.container.common.statemachine.StateContext;
import org.apache.hadoop.ozone.container.common.transport.server.ratis.DispatcherContext;
import org.apache.hadoop.ozone.container.common.volume.HddsVolume;
import org.apache.hadoop.ozone.container.common.volume.VolumeSet;
import org.apache.hadoop.ozone.container.ozoneimpl.OnDemandContainerDataScanner;
import org.apache.hadoop.ozone.container.common.volume.VolumeUsage;
import org.apache.hadoop.util.Time;
import org.apache.ratis.statemachine.StateMachine;
import org.apache.ratis.thirdparty.com.google.protobuf.ProtocolMessageEnum;
import org.slf4j.Logger;
import org.slf4j.LoggerFactory;

import java.io.File;
import java.io.IOException;
import java.util.Map;
import java.util.Optional;
import java.util.Set;
import java.util.TreeMap;
import java.util.concurrent.TimeUnit;

import static org.apache.hadoop.ozone.audit.AuditLogger.PerformanceStringBuilder;
import static org.apache.hadoop.hdds.scm.protocolPB.ContainerCommandResponseBuilders.malformedRequest;
import static org.apache.hadoop.hdds.scm.protocolPB.ContainerCommandResponseBuilders.unsupportedRequest;
import static org.apache.hadoop.ozone.container.common.interfaces.Container.ScanResult;

/**
 * Ozone Container dispatcher takes a call from the netty server and routes it
 * to the right handler function.
 */
public class HddsDispatcher implements ContainerDispatcher, Auditor {

  static final Logger LOG = LoggerFactory.getLogger(HddsDispatcher.class);
  private static final AuditLogger AUDIT =
      new AuditLogger(AuditLoggerType.DNLOGGER);
  private static final String AUDIT_PARAM_CONTAINER_ID = "containerID";
  private static final String AUDIT_PARAM_CONTAINER_TYPE = "containerType";
  private static final String AUDIT_PARAM_FORCE_UPDATE = "forceUpdate";
  private static final String AUDIT_PARAM_FORCE_DELETE = "forceDelete";
  private static final String AUDIT_PARAM_START_CONTAINER_ID = "startContainerID";
  private static final String AUDIT_PARAM_BLOCK_DATA = "blockData";
  private static final String AUDIT_PARAM_BLOCK_DATA_SIZE = "blockDataSize";
  private static final String AUDIT_PARAM_COUNT = "count";
  private static final String AUDIT_PARAM_START_LOCAL_ID = "startLocalID";
  private static final String AUDIT_PARAM_PREV_CHUNKNAME = "prevChunkName";
  private final Map<ContainerType, Handler> handlers;
  private final ConfigurationSource conf;
  private final ContainerSet containerSet;
  private final VolumeSet volumeSet;
  private final StateContext context;
  private final float containerCloseThreshold;
  private final ProtocolMessageMetrics<ProtocolMessageEnum> protocolMetrics;
  private OzoneProtocolMessageDispatcher<ContainerCommandRequestProto,
      ContainerCommandResponseProto, ProtocolMessageEnum> dispatcher;
  private String clusterId;
  private ContainerMetrics metrics;
  private final TokenVerifier tokenVerifier;
  private long slowOpThresholdMs;

  /**
   * Constructs an OzoneContainer that receives calls from
   * XceiverServerHandler.
   */
  public HddsDispatcher(ConfigurationSource config, ContainerSet contSet,
      VolumeSet volumes, Map<ContainerType, Handler> handlers,
      StateContext context, ContainerMetrics metrics,
      TokenVerifier tokenVerifier) {
    this.conf = config;
    this.containerSet = contSet;
    this.volumeSet = volumes;
    this.context = context;
    this.handlers = handlers;
    this.metrics = metrics;
    this.containerCloseThreshold = conf.getFloat(
        HddsConfigKeys.HDDS_CONTAINER_CLOSE_THRESHOLD,
        HddsConfigKeys.HDDS_CONTAINER_CLOSE_THRESHOLD_DEFAULT);
    this.tokenVerifier = tokenVerifier != null ? tokenVerifier
        : new NoopTokenVerifier();
    this.slowOpThresholdMs = getSlowOpThresholdMs(conf);

    protocolMetrics =
        new ProtocolMessageMetrics<>(
            "HddsDispatcher",
            "HDDS dispatcher metrics",
            Type.values());

    this.dispatcher =
        new OzoneProtocolMessageDispatcher<>("DatanodeClient",
            protocolMetrics,
            LOG,
            HddsUtils::processForDebug,
            HddsUtils::processForDebug);
  }

  @Override
  public void init() {
    protocolMetrics.register();
  }

  @Override
  public void shutdown() {
    protocolMetrics.unregister();
  }

  /**
   * Returns true for exceptions which can be ignored for marking the container
   * unhealthy.
   * @param result ContainerCommandResponse error code.
   * @return true if exception can be ignored, false otherwise.
   */
  private boolean canIgnoreException(Result result) {
    switch (result) {
    case SUCCESS:
    case CONTAINER_UNHEALTHY:
    case CLOSED_CONTAINER_IO:
    case DELETE_ON_OPEN_CONTAINER:
      return true;
    default:
      return false;
    }
  }

  @Override
  public void buildMissingContainerSetAndValidate(
      Map<Long, Long> container2BCSIDMap) {
    containerSet
        .buildMissingContainerSetAndValidate(container2BCSIDMap);
  }

  @Override
  public ContainerCommandResponseProto dispatch(
      ContainerCommandRequestProto msg, DispatcherContext dispatcherContext) {
    try {
      return dispatcher.processRequest(msg,
          req -> dispatchRequest(msg, dispatcherContext),
          msg.getCmdType(),
          msg.getTraceID());
    } catch (ServiceException ex) {
      throw new RuntimeException(ex);
    }
  }

  @SuppressWarnings("methodlength")
  private ContainerCommandResponseProto dispatchRequest(
      ContainerCommandRequestProto msg, DispatcherContext dispatcherContext) {
    Preconditions.checkNotNull(msg);
    if (LOG.isTraceEnabled()) {
      LOG.trace("Command {}, trace ID: {} ", msg.getCmdType(),
          msg.getTraceID());
    }

    AuditAction action = getAuditAction(msg.getCmdType());
    EventType eventType = getEventType(msg);
    Map<String, String> params = getAuditParams(msg);
    PerformanceStringBuilder perf = new PerformanceStringBuilder();

    ContainerType containerType;
    ContainerCommandResponseProto responseProto = null;
    long startTime = Time.monotonicNow();
    Type cmdType = msg.getCmdType();
    long containerID = msg.getContainerID();
    metrics.incContainerOpsMetrics(cmdType);
    Container container = getContainer(containerID);
    boolean isWriteStage =
        (cmdType == Type.WriteChunk && dispatcherContext != null
            && dispatcherContext.getStage()
            == DispatcherContext.WriteChunkStage.WRITE_DATA)
            || (cmdType == Type.StreamInit);
    boolean isWriteCommitStage =
        (cmdType == Type.WriteChunk && dispatcherContext != null
            && dispatcherContext.getStage()
            == DispatcherContext.WriteChunkStage.COMMIT_DATA);

    try {
      if (DispatcherContext.op(dispatcherContext).validateToken()) {
        validateToken(msg);
      }
    } catch (IOException ioe) {
      final String s = ContainerProtos.Result.BLOCK_TOKEN_VERIFICATION_FAILED
          + " for " + dispatcherContext + ": " + ioe.getMessage();
      final StorageContainerException sce = new StorageContainerException(
          s, ioe, ContainerProtos.Result.BLOCK_TOKEN_VERIFICATION_FAILED);
      return ContainerUtils.logAndReturnError(LOG, sce, msg);
    }
    // if the command gets executed other than Ratis, the default write stage
    // is WriteChunkStage.COMBINED
    boolean isCombinedStage =
        cmdType == Type.WriteChunk && (dispatcherContext == null
            || dispatcherContext.getStage()
            == DispatcherContext.WriteChunkStage.COMBINED);
    Map<Long, Long> container2BCSIDMap = null;
    if (dispatcherContext != null) {
      container2BCSIDMap = dispatcherContext.getContainer2BCSIDMap();
    }
    if (isWriteCommitStage) {
      //  check if the container Id exist in the loaded snapshot file. if
      // it does not , it infers that , this is a restart of dn where
      // the we are reapplying the transaction which was not captured in the
      // snapshot.
      // just add it to the list, and remove it from missing container set
      // as it might have been added in the list during "init".
      Preconditions.checkNotNull(container2BCSIDMap);
      if (container != null && container2BCSIDMap.get(containerID) == null) {
        container2BCSIDMap.put(
            containerID, container.getBlockCommitSequenceId());
        getMissingContainerSet().remove(containerID);
      }
    }
    if (getMissingContainerSet().contains(containerID)) {
      StorageContainerException sce = new StorageContainerException(
          "ContainerID " + containerID
              + " has been lost and cannot be recreated on this DataNode",
          ContainerProtos.Result.CONTAINER_MISSING);
      audit(action, eventType, params, AuditEventStatus.FAILURE, sce);
      return ContainerUtils.logAndReturnError(LOG, sce, msg);
    }

    if (cmdType != Type.CreateContainer) {
      /**
       * Create Container should happen only as part of Write_Data phase of
       * writeChunk.
       * In EC, we are doing empty putBlock. In the partial stripe writes, if
       * file size is less than chunkSize*(ECData-1), we are making empty block
       * to get the container created in non writing nodes. If replica index is
       * >0 then we know it's for ec container.
       */
      if (container == null && ((isWriteStage || isCombinedStage)
          || cmdType == Type.PutSmallFile
          || cmdType == Type.PutBlock)) {
        // If container does not exist, create one for WriteChunk and
        // PutSmallFile request
        responseProto = createContainer(msg);
        metrics.incContainerOpsMetrics(Type.CreateContainer);
        metrics.incContainerOpsLatencies(Type.CreateContainer,
                Time.monotonicNow() - startTime);

        if (responseProto.getResult() != Result.SUCCESS) {
          StorageContainerException sce = new StorageContainerException(
              "ContainerID " + containerID + " creation failed",
              responseProto.getResult());
          audit(action, eventType, params, AuditEventStatus.FAILURE, sce);
          return ContainerUtils.logAndReturnError(LOG, sce, msg);
        }
        Preconditions.checkArgument(isWriteStage && container2BCSIDMap != null
            || dispatcherContext == null
            || cmdType == Type.PutBlock);
        if (container2BCSIDMap != null) {
          // adds this container to list of containers created in the pipeline
          // with initial BCSID recorded as 0.
          container2BCSIDMap.putIfAbsent(containerID, 0L);
        }
        container = getContainer(containerID);
      }

      // if container not found return error
      if (container == null) {
        StorageContainerException sce = new StorageContainerException(
            "ContainerID " + containerID + " does not exist",
            ContainerProtos.Result.CONTAINER_NOT_FOUND);
        audit(action, eventType, params, AuditEventStatus.FAILURE, sce);
        return ContainerUtils.logAndReturnError(LOG, sce, msg);
      }
      containerType = getContainerType(container);
    } else {
      if (!msg.hasCreateContainer()) {
        audit(action, eventType, params, AuditEventStatus.FAILURE,
            new Exception("MALFORMED_REQUEST"));
        return malformedRequest(msg);
      }
      containerType = msg.getCreateContainer().getContainerType();
    }
    // Small performance optimization. We check if the operation is of type
    // write before trying to send CloseContainerAction.
    if (!HddsUtils.isReadOnly(msg)) {
      sendCloseContainerActionIfNeeded(container);
    }
    Handler handler = getHandler(containerType);
    if (handler == null) {
      StorageContainerException ex = new StorageContainerException("Invalid " +
          "ContainerType " + containerType,
          ContainerProtos.Result.CONTAINER_INTERNAL_ERROR);
      // log failure
      audit(action, eventType, params, AuditEventStatus.FAILURE, ex);
      return ContainerUtils.logAndReturnError(LOG, ex, msg);
    }
    perf.appendPreOpLatencyMs(Time.monotonicNow() - startTime);
    responseProto = handler.handle(msg, container, dispatcherContext);
    long oPLatencyMS = Time.monotonicNow() - startTime;
    if (responseProto != null) {
      metrics.incContainerOpsLatencies(cmdType, oPLatencyMS);

      // If the request is of Write Type and the container operation
      // is unsuccessful, it implies the applyTransaction on the container
      // failed. All subsequent transactions on the container should fail and
      // hence replica will be marked unhealthy here. In this case, a close
      // container action will be sent to SCM to close the container.

      // ApplyTransaction called on closed Container will fail with Closed
      // container exception. In such cases, ignore the exception here
      // If the container is already marked unhealthy, no need to change the
      // state here.

      Result result = responseProto.getResult();
      if (!HddsUtils.isReadOnly(msg) && !canIgnoreException(result)) {
        // If the container is open/closing and the container operation
        // has failed, it should be first marked unhealthy and the initiate the
        // close container action. This also implies this is the first
        // transaction which has failed, so the container is marked unhealthy
        // right here.
        // Once container is marked unhealthy, all the subsequent write
        // transactions will fail with UNHEALTHY_CONTAINER exception.

        if (container == null) {
          throw new NullPointerException(
              "Error on creating containers " + result + " " + responseProto
                  .getMessage());
        }
        // For container to be moved to unhealthy state here, the container can
        // only be in open or closing state.
        State containerState = container.getContainerData().getState();
        Preconditions.checkState(
            containerState == State.OPEN
                || containerState == State.CLOSING
                || containerState == State.RECOVERING);
        // mark and persist the container state to be unhealthy
        try {
          // TODO HDDS-7096 + HDDS-8781: Use on demand scanning for the open
          //  container instead.
          handler.markContainerUnhealthy(container,
              ScanResult.unhealthy(ScanResult.FailureType.WRITE_FAILURE,
                  new File(container.getContainerData().getContainerPath()),
                  new StorageContainerException(result)));
          LOG.info("Marked Container UNHEALTHY, ContainerID: {}", containerID);
        } catch (IOException ioe) {
          // just log the error here in case marking the container fails,
          // Return the actual failure response to the client
          LOG.error("Failed to mark container " + containerID + " UNHEALTHY. ",
              ioe);
        }
        // in any case, the in memory state of the container should be unhealthy
        Preconditions.checkArgument(
            container.getContainerData().getState() == State.UNHEALTHY);
        sendCloseContainerActionIfNeeded(container);
      }
      if (cmdType == Type.CreateContainer
          && result == Result.SUCCESS && dispatcherContext != null) {
        Preconditions.checkNotNull(dispatcherContext.getContainer2BCSIDMap());
        container2BCSIDMap.putIfAbsent(containerID, Long.valueOf(0));
      }
      if (result == Result.SUCCESS) {
        updateBCSID(container, dispatcherContext, cmdType);
        audit(action, eventType, params, AuditEventStatus.SUCCESS, null);
      } else {
        //TODO HDDS-7096:
        // This is a too general place for on demand scanning.
        // Create a specific exception that signals for on demand scanning
        // and move this general scan to where it is more appropriate.
        // Add integration tests to test the full functionality.
        OnDemandContainerDataScanner.scanContainer(container);
        audit(action, eventType, params, AuditEventStatus.FAILURE,
            new Exception(responseProto.getMessage()));
      }
      perf.appendOpLatencyMs(oPLatencyMS);
      performanceAudit(action, params, perf, oPLatencyMS);

      return responseProto;
    } else {
      // log failure
      audit(action, eventType, params, AuditEventStatus.FAILURE,
          new Exception("UNSUPPORTED_REQUEST"));
      return unsupportedRequest(msg);
    }
  }

  private long getSlowOpThresholdMs(ConfigurationSource config) {
    return config.getTimeDuration(
        HddsConfigKeys.HDDS_DATANODE_SLOW_OP_WARNING_THRESHOLD_KEY,
        HddsConfigKeys.HDDS_DATANODE_SLOW_OP_WARNING_THRESHOLD_DEFAULT,
            TimeUnit.MILLISECONDS);
  }

  private void updateBCSID(Container container,
      DispatcherContext dispatcherContext, Type cmdType) {
    if (dispatcherContext != null && (cmdType == Type.PutBlock
        || cmdType == Type.PutSmallFile)) {
      Preconditions.checkNotNull(container);
      long bcsID = container.getBlockCommitSequenceId();
      long containerId = container.getContainerData().getContainerID();
      Map<Long, Long> container2BCSIDMap;
      container2BCSIDMap = dispatcherContext.getContainer2BCSIDMap();
      Preconditions.checkNotNull(container2BCSIDMap);
      Preconditions.checkArgument(container2BCSIDMap.containsKey(containerId));
      // updates the latest BCSID on every putBlock or putSmallFile
      // transaction over Ratis.
      container2BCSIDMap.computeIfPresent(containerId, (u, v) -> v = bcsID);
    }
  }
  /**
   * Create a container using the input container request.
   * @param containerRequest - the container request which requires container
   *                         to be created.
   * @return ContainerCommandResponseProto container command response.
   */
  @VisibleForTesting
  ContainerCommandResponseProto createContainer(
      ContainerCommandRequestProto containerRequest) {
    ContainerProtos.CreateContainerRequestProto.Builder createRequest =
        ContainerProtos.CreateContainerRequestProto.newBuilder();
    ContainerType containerType =
        ContainerProtos.ContainerType.KeyValueContainer;
    createRequest.setContainerType(containerType);

    if (containerRequest.hasWriteChunk()) {
      createRequest.setReplicaIndex(
          containerRequest.getWriteChunk().getBlockID().getReplicaIndex());
    }

    if (containerRequest.hasPutBlock()) {
      createRequest.setReplicaIndex(
          containerRequest.getPutBlock().getBlockData().getBlockID()
              .getReplicaIndex());
    }

    ContainerCommandRequestProto.Builder requestBuilder =
        ContainerCommandRequestProto.newBuilder()
            .setCmdType(Type.CreateContainer)
            .setContainerID(containerRequest.getContainerID())
            .setCreateContainer(createRequest.build())
            .setPipelineID(containerRequest.getPipelineID())
            .setDatanodeUuid(containerRequest.getDatanodeUuid())
            .setTraceID(containerRequest.getTraceID());

    // TODO: Assuming the container type to be KeyValueContainer for now.
    // We need to get container type from the containerRequest.
    Handler handler = getHandler(containerType);
    return handler.handle(requestBuilder.build(), null, null);
  }

  private void validateToken(
      ContainerCommandRequestProto msg) throws IOException {
    tokenVerifier.verify(
        msg,
        msg.getEncodedToken()
    );
  }

  /**
   * This will be called as a part of creating the log entry during
   * startTransaction in Ratis on the leader node. In such cases, if the
   * container is not in open state for writing we should just fail.
   * Leader will propagate the exception to client.
   * @param msg  container command proto
   * @throws StorageContainerException In case container state is open for write
   *         requests and in invalid state for read requests.
   */
  @Override
  public void validateContainerCommand(
      ContainerCommandRequestProto msg) throws StorageContainerException {
    try {
      validateToken(msg);
    } catch (IOException ioe) {
      throw new StorageContainerException(
          ContainerProtos.Result.BLOCK_TOKEN_VERIFICATION_FAILED
          + ": " + ioe.getMessage(), ioe,
          ContainerProtos.Result.BLOCK_TOKEN_VERIFICATION_FAILED);
    }

    long containerID = msg.getContainerID();
    Container container = getContainer(containerID);
    if (container == null) {
      return;
    }
    ContainerType containerType = container.getContainerType();
    Type cmdType = msg.getCmdType();
    AuditAction action = getAuditAction(cmdType);
    EventType eventType = getEventType(msg);
    Map<String, String> params = getAuditParams(msg);
    Handler handler = getHandler(containerType);
    if (handler == null) {
      StorageContainerException ex = new StorageContainerException(
          "Invalid ContainerType " + containerType,
          ContainerProtos.Result.CONTAINER_INTERNAL_ERROR);
      audit(action, eventType, params, AuditEventStatus.FAILURE, ex);
      throw ex;
    }

    State containerState = container.getContainerState();
    String log = "Container " + containerID + " in " + containerState + " state";
    if (!HddsUtils.isReadOnly(msg)
        && !HddsUtils.isOpenToWriteState(containerState)) {
      switch (cmdType) {
      case CreateContainer:
        // Create Container is idempotent. There is nothing to validate.
        break;
      case CloseContainer:
        // If the container is unhealthy, closeContainer will be rejected
        // while execution. Nothing to validate here.
        break;
      default:
        // if the container is not open/recovering, no updates can happen. Just
        // throw an exception
        ContainerNotOpenException cex = new ContainerNotOpenException(log);
        audit(action, eventType, params, AuditEventStatus.FAILURE, cex);
        throw cex;
      }
    } else if (HddsUtils.isReadOnly(msg) && containerState == State.INVALID) {
      InvalidContainerStateException iex = new InvalidContainerStateException(log);
      audit(action, eventType, params, AuditEventStatus.FAILURE, iex);
      throw iex;
    }
  }

  /**
   * If the container usage reaches the close threshold or the container is
   * marked unhealthy we send Close ContainerAction to SCM.
   * @param container current state of container
   */
  private void sendCloseContainerActionIfNeeded(Container container) {
    // We have to find a more efficient way to close a container.
    boolean isSpaceFull = isContainerFull(container) || isVolumeFull(container);
    boolean shouldClose = isSpaceFull || isContainerUnhealthy(container);
    if (shouldClose) {
      ContainerData containerData = container.getContainerData();
      ContainerAction.Reason reason =
          isSpaceFull ? ContainerAction.Reason.CONTAINER_FULL :
              ContainerAction.Reason.CONTAINER_UNHEALTHY;
      ContainerAction action = ContainerAction.newBuilder()
          .setContainerID(containerData.getContainerID())
          .setAction(ContainerAction.Action.CLOSE).setReason(reason).build();
      context.addContainerActionIfAbsent(action);
    }
  }

  private boolean isContainerFull(Container container) {
    boolean isOpen = Optional.ofNullable(container)
        .map(cont -> cont.getContainerState() == ContainerDataProto.State.OPEN)
        .orElse(Boolean.FALSE);
    if (isOpen) {
      ContainerData containerData = container.getContainerData();
      double containerUsedPercentage =
          1.0f * containerData.getBytesUsed() / containerData.getMaxSize();
      return containerUsedPercentage >= containerCloseThreshold;
    } else {
      return false;
    }
  }

  private boolean isVolumeFull(Container container) {
    boolean isOpen = Optional.ofNullable(container)
        .map(cont -> cont.getContainerState() == ContainerDataProto.State.OPEN)
        .orElse(Boolean.FALSE);
    if (isOpen) {
      HddsVolume volume = container.getContainerData().getVolume();
      SpaceUsageSource precomputedVolumeSpace =
          volume.getCurrentUsage();
      long volumeCapacity = precomputedVolumeSpace.getCapacity();
      long volumeFreeSpaceToSpare =
          VolumeUsage.getMinVolumeFreeSpace(conf, volumeCapacity);
      long volumeFree = precomputedVolumeSpace.getAvailable();
      long volumeCommitted = volume.getCommittedBytes();
      long volumeAvailable = volumeFree - volumeCommitted;
      return (volumeAvailable <= volumeFreeSpaceToSpare);
    }
    return false;
  }

  private boolean isContainerUnhealthy(Container container) {
    return Optional.ofNullable(container).map(
            cont -> (cont.getContainerState() ==
                ContainerDataProto.State.UNHEALTHY))
        .orElse(Boolean.FALSE);
  }

  @Override
  public Handler getHandler(ContainerProtos.ContainerType containerType) {
    return handlers.get(containerType);
  }

  @Override
  public void setClusterId(String clusterId) {
    Preconditions.checkNotNull(clusterId, "clusterId Cannot be null");
    if (this.clusterId == null) {
      this.clusterId = clusterId;
      for (Map.Entry<ContainerType, Handler> handlerMap : handlers.entrySet()) {
        handlerMap.getValue().setClusterID(clusterId);
      }
    }
  }

  @VisibleForTesting
  public Container getContainer(long containerID) {
    return containerSet.getContainer(containerID);
  }

  @VisibleForTesting
  public Set<Long> getMissingContainerSet() {
    return containerSet.getMissingContainerSet();
  }

  private ContainerType getContainerType(Container container) {
    return container.getContainerType();
  }

  @VisibleForTesting
  public void setMetricsForTesting(ContainerMetrics containerMetrics) {
    this.metrics = containerMetrics;
  }

  private EventType getEventType(ContainerCommandRequestProto msg) {
    return HddsUtils.isReadOnly(msg) ? EventType.READ : EventType.WRITE;
  }

  private void audit(AuditAction action, EventType eventType,
      Map<String, String> params, AuditEventStatus result,
      Throwable exception) {
    AuditMessage amsg;
    switch (result) {
    case SUCCESS:
      if (isAllowed(action.getAction())) {
        if (eventType == EventType.READ &&
            AUDIT.getLogger().isInfoEnabled(AuditMarker.READ.getMarker())) {
          amsg = buildAuditMessageForSuccess(action, params);
          AUDIT.logReadSuccess(amsg);
        } else if (eventType == EventType.WRITE &&
            AUDIT.getLogger().isInfoEnabled(AuditMarker.WRITE.getMarker())) {
          amsg = buildAuditMessageForSuccess(action, params);
          AUDIT.logWriteSuccess(amsg);
        }
      }
      break;

    case FAILURE:
      if (eventType == EventType.READ &&
          AUDIT.getLogger().isErrorEnabled(AuditMarker.READ.getMarker())) {
        amsg = buildAuditMessageForFailure(action, params, exception);
        AUDIT.logReadFailure(amsg);
      } else if (eventType == EventType.WRITE &&
          AUDIT.getLogger().isErrorEnabled(AuditMarker.WRITE.getMarker())) {
        amsg = buildAuditMessageForFailure(action, params, exception);
        AUDIT.logWriteFailure(amsg);
      }
      break;

    default:
      if (LOG.isDebugEnabled()) {
        LOG.debug("Invalid audit event status - {}", result);
      }
    }
  }

  private void performanceAudit(AuditAction action, Map<String, String> params,
      PerformanceStringBuilder performance, long opLatencyMs) {
    if (isOperationSlow(opLatencyMs)) {
      AuditMessage msg =
          buildAuditMessageForPerformance(action, params, performance);
      AUDIT.logPerformance(msg);
    }
  }

  public AuditMessage buildAuditMessageForPerformance(AuditAction op,
      Map<String, String> auditMap, PerformanceStringBuilder performance) {
    return new AuditMessage.Builder()
        .setUser(null)
        .atIp(null)
        .forOperation(op)
        .withParams(auditMap)
        .setPerformance(performance)
        .build();
  }

  //TODO: use GRPC to fetch user and ip details
  @Override
  public AuditMessage buildAuditMessageForSuccess(AuditAction op,
      Map<String, String> auditMap) {

    return new AuditMessage.Builder()
        .setUser(null)
        .atIp(null)
        .forOperation(op)
        .withParams(auditMap)
        .withResult(AuditEventStatus.SUCCESS)
        .build();
  }

  @Override
  public AuditMessage buildAuditMessageForFailure(AuditAction op,
      Map<String, String> auditMap, Throwable throwable) {

    return new AuditMessage.Builder()
        .setUser(null)
        .atIp(null)
        .forOperation(op)
        .withParams(auditMap)
        .withResult(AuditEventStatus.FAILURE)
        .withException(throwable)
        .build();
  }

  enum EventType {
    READ,
    WRITE
  }

  /**
   * Checks if the action is allowed for audit.
   * @param action
   * @return true or false accordingly.
   */
  private boolean isAllowed(String action) {
    switch (action) {
    case "CLOSE_CONTAINER":
    case "CREATE_CONTAINER":
    case "LIST_CONTAINER":
    case "DELETE_CONTAINER":
    case "READ_CONTAINER":
    case "UPDATE_CONTAINER":
    case "DELETE_BLOCK":
      return true;
    default: return false;
    }
  }

  @Override
  public StateMachine.DataChannel getStreamDataChannel(
          ContainerCommandRequestProto msg)
          throws StorageContainerException {
    long containerID = msg.getContainerID();
    Container container = getContainer(containerID);
    if (container != null) {
      Handler handler = getHandler(getContainerType(container));
      return handler.getStreamDataChannel(container, msg);
    } else {
      throw new StorageContainerException(
              "ContainerID " + containerID + " does not exist",
              ContainerProtos.Result.CONTAINER_NOT_FOUND);
    }
  }

  private static DNAction getAuditAction(Type cmdType) {
    switch (cmdType) {
    case CreateContainer  : return DNAction.CREATE_CONTAINER;
    case ReadContainer    : return DNAction.READ_CONTAINER;
    case UpdateContainer  : return DNAction.UPDATE_CONTAINER;
    case DeleteContainer  : return DNAction.DELETE_CONTAINER;
    case ListContainer    : return DNAction.LIST_CONTAINER;
    case PutBlock         : return DNAction.PUT_BLOCK;
    case GetBlock         : return DNAction.GET_BLOCK;
    case DeleteBlock      : return DNAction.DELETE_BLOCK;
    case ListBlock        : return DNAction.LIST_BLOCK;
    case ReadChunk        : return DNAction.READ_CHUNK;
    case DeleteChunk      : return DNAction.DELETE_CHUNK;
    case WriteChunk       : return DNAction.WRITE_CHUNK;
    case ListChunk        : return DNAction.LIST_CHUNK;
    case CompactChunk     : return DNAction.COMPACT_CHUNK;
    case PutSmallFile     : return DNAction.PUT_SMALL_FILE;
    case GetSmallFile     : return DNAction.GET_SMALL_FILE;
    case CloseContainer   : return DNAction.CLOSE_CONTAINER;
    case GetCommittedBlockLength : return DNAction.GET_COMMITTED_BLOCK_LENGTH;
    case StreamInit       : return DNAction.STREAM_INIT;
<<<<<<< HEAD
    case FinalizeBlock    : return DNAction.FINALIZE_BLOCK;
=======
>>>>>>> 3f1a7edf
    case Echo             : return DNAction.ECHO;
    default :
      LOG.debug("Invalid command type - {}", cmdType);
      return null;
    }
  }

  private static Map<String, String> getAuditParams(
      ContainerCommandRequestProto msg) {
    Map<String, String> auditParams = new TreeMap<>();
    Type cmdType = msg.getCmdType();
    String containerID = String.valueOf(msg.getContainerID());
    switch (cmdType) {
    case CreateContainer:
      auditParams.put(AUDIT_PARAM_CONTAINER_ID, containerID);
      auditParams.put(AUDIT_PARAM_CONTAINER_TYPE,
          msg.getCreateContainer().getContainerType().toString());
      return auditParams;

    case ReadContainer:
      auditParams.put(AUDIT_PARAM_CONTAINER_ID, containerID);
      return auditParams;

    case UpdateContainer:
      auditParams.put(AUDIT_PARAM_CONTAINER_ID, containerID);
      auditParams.put(AUDIT_PARAM_FORCE_UPDATE,
          String.valueOf(msg.getUpdateContainer().getForceUpdate()));
      return auditParams;

    case DeleteContainer:
      auditParams.put(AUDIT_PARAM_CONTAINER_ID, containerID);
      auditParams.put(AUDIT_PARAM_FORCE_DELETE,
          String.valueOf(msg.getDeleteContainer().getForceDelete()));
      return auditParams;

    case ListContainer:
      auditParams.put(AUDIT_PARAM_START_CONTAINER_ID, containerID);
      auditParams.put(AUDIT_PARAM_COUNT,
          String.valueOf(msg.getListContainer().getCount()));
      return auditParams;

    case PutBlock:
      try {
        auditParams.put(AUDIT_PARAM_BLOCK_DATA,
            BlockData.getFromProtoBuf(msg.getPutBlock().getBlockData())
                .toString());
      } catch (IOException ex) {
        if (LOG.isTraceEnabled()) {
          LOG.trace("Encountered error parsing BlockData from protobuf: "
              + ex.getMessage());
        }
        return null;
      }
      return auditParams;

    case GetBlock:
      auditParams.put(AUDIT_PARAM_BLOCK_DATA,
          BlockID.getFromProtobuf(msg.getGetBlock().getBlockID()).toString());
      return auditParams;

    case DeleteBlock:
      auditParams.put(AUDIT_PARAM_BLOCK_DATA,
          BlockID.getFromProtobuf(msg.getDeleteBlock().getBlockID())
              .toString());
      return auditParams;

    case ListBlock:
      auditParams.put(AUDIT_PARAM_START_LOCAL_ID,
          String.valueOf(msg.getListBlock().getStartLocalID()));
      auditParams.put(AUDIT_PARAM_COUNT, String.valueOf(msg.getListBlock().getCount()));
      return auditParams;

    case ReadChunk:
      auditParams.put(AUDIT_PARAM_BLOCK_DATA,
          BlockID.getFromProtobuf(msg.getReadChunk().getBlockID()).toString());
      auditParams.put(AUDIT_PARAM_BLOCK_DATA_SIZE,
          String.valueOf(msg.getReadChunk().getChunkData().getLen()));
      return auditParams;

    case DeleteChunk:
      auditParams.put(AUDIT_PARAM_BLOCK_DATA,
          BlockID.getFromProtobuf(msg.getDeleteChunk().getBlockID())
              .toString());
      return auditParams;

    case WriteChunk:
      auditParams.put(AUDIT_PARAM_BLOCK_DATA,
          BlockID.getFromProtobuf(msg.getWriteChunk().getBlockID())
              .toString());
      auditParams.put(AUDIT_PARAM_BLOCK_DATA_SIZE,
          String.valueOf(msg.getWriteChunk().getChunkData().getLen()));
      return auditParams;

    case ListChunk:
      auditParams.put(AUDIT_PARAM_BLOCK_DATA,
          BlockID.getFromProtobuf(msg.getListChunk().getBlockID()).toString());
      auditParams.put(AUDIT_PARAM_PREV_CHUNKNAME, msg.getListChunk().getPrevChunkName());
      auditParams.put(AUDIT_PARAM_COUNT, String.valueOf(msg.getListChunk().getCount()));
      return auditParams;

    case CompactChunk: return null; //CompactChunk operation

    case PutSmallFile:
      try {
        auditParams.put(AUDIT_PARAM_BLOCK_DATA,
            BlockData.getFromProtoBuf(msg.getPutSmallFile()
                .getBlock().getBlockData()).toString());
        auditParams.put(AUDIT_PARAM_BLOCK_DATA_SIZE,
            String.valueOf(msg.getPutSmallFile().getChunkInfo().getLen()));
      } catch (IOException ex) {
        if (LOG.isTraceEnabled()) {
          LOG.trace("Encountered error parsing BlockData from protobuf: "
              + ex.getMessage());
        }
      }
      return auditParams;

    case GetSmallFile:
      auditParams.put(AUDIT_PARAM_BLOCK_DATA,
          BlockID.getFromProtobuf(msg.getGetSmallFile().getBlock().getBlockID())
              .toString());
      return auditParams;

    case CloseContainer:
      auditParams.put(AUDIT_PARAM_CONTAINER_ID, containerID);
      return auditParams;

    case GetCommittedBlockLength:
      auditParams.put(AUDIT_PARAM_BLOCK_DATA,
          BlockID.getFromProtobuf(msg.getGetCommittedBlockLength().getBlockID())
              .toString());
      return auditParams;

    case FinalizeBlock:
      auditParams.put("blockData",
          BlockID.getFromProtobuf(msg.getFinalizeBlock().getBlockID())
              .toString());
      return auditParams;

    default :
      LOG.debug("Invalid command type - {}", cmdType);
      return null;
    }

  }

  private boolean isOperationSlow(long opLatencyMs) {
    return opLatencyMs >= slowOpThresholdMs;
  }
}<|MERGE_RESOLUTION|>--- conflicted
+++ resolved
@@ -814,10 +814,7 @@
     case CloseContainer   : return DNAction.CLOSE_CONTAINER;
     case GetCommittedBlockLength : return DNAction.GET_COMMITTED_BLOCK_LENGTH;
     case StreamInit       : return DNAction.STREAM_INIT;
-<<<<<<< HEAD
     case FinalizeBlock    : return DNAction.FINALIZE_BLOCK;
-=======
->>>>>>> 3f1a7edf
     case Echo             : return DNAction.ECHO;
     default :
       LOG.debug("Invalid command type - {}", cmdType);
