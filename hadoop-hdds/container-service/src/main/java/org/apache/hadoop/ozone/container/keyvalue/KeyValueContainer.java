/*
 * Licensed to the Apache Software Foundation (ASF) under one or more
 * contributor license agreements. See the NOTICE file distributed with
 * this work for additional information regarding copyright ownership.
 * The ASF licenses this file to You under the Apache License, Version 2.0
 * (the "License"); you may not use this file except in compliance with
 * the License. You may obtain a copy of the License at
 *
 *      http://www.apache.org/licenses/LICENSE-2.0
 *
 * Unless required by applicable law or agreed to in writing, software
 * distributed under the License is distributed on an "AS IS" BASIS,
 * WITHOUT WARRANTIES OR CONDITIONS OF ANY KIND, either express or implied.
 * See the License for the specific language governing permissions and
 * limitations under the License.
 */

package org.apache.hadoop.ozone.container.keyvalue;

import static org.apache.hadoop.hdds.protocol.datanode.proto.ContainerProtos.ContainerDataProto.State.CLOSED;
import static org.apache.hadoop.hdds.protocol.datanode.proto.ContainerProtos.ContainerDataProto.State.CLOSING;
import static org.apache.hadoop.hdds.protocol.datanode.proto.ContainerProtos.ContainerDataProto.State.DELETED;
import static org.apache.hadoop.hdds.protocol.datanode.proto.ContainerProtos.ContainerDataProto.State.QUASI_CLOSED;
import static org.apache.hadoop.hdds.protocol.datanode.proto.ContainerProtos.ContainerDataProto.State.UNHEALTHY;
import static org.apache.hadoop.hdds.protocol.datanode.proto.ContainerProtos.Result.CONTAINER_ALREADY_EXISTS;
import static org.apache.hadoop.hdds.protocol.datanode.proto.ContainerProtos.Result.CONTAINER_FILES_CREATE_ERROR;
import static org.apache.hadoop.hdds.protocol.datanode.proto.ContainerProtos.Result.CONTAINER_INTERNAL_ERROR;
import static org.apache.hadoop.hdds.protocol.datanode.proto.ContainerProtos.Result.CONTAINER_NOT_OPEN;
import static org.apache.hadoop.hdds.protocol.datanode.proto.ContainerProtos.Result.DISK_OUT_OF_SPACE;
import static org.apache.hadoop.hdds.protocol.datanode.proto.ContainerProtos.Result.ERROR_IN_COMPACT_DB;
import static org.apache.hadoop.hdds.protocol.datanode.proto.ContainerProtos.Result.ERROR_IN_DB_SYNC;
import static org.apache.hadoop.hdds.protocol.datanode.proto.ContainerProtos.Result.INVALID_CONTAINER_STATE;
import static org.apache.hadoop.hdds.protocol.datanode.proto.ContainerProtos.Result.IO_EXCEPTION;
import static org.apache.hadoop.hdds.protocol.datanode.proto.ContainerProtos.Result.UNSUPPORTED_REQUEST;
import static org.apache.hadoop.ozone.container.common.utils.StorageVolumeUtil.onFailure;

import com.google.common.annotations.VisibleForTesting;
import com.google.common.base.Preconditions;
import java.io.File;
import java.io.IOException;
import java.io.InputStream;
import java.io.OutputStream;
import java.nio.file.Files;
import java.nio.file.Path;
import java.nio.file.Paths;
import java.nio.file.StandardCopyOption;
import java.time.Instant;
import java.util.Collections;
import java.util.HashSet;
import java.util.List;
import java.util.Map;
import java.util.Objects;
import java.util.Set;
import java.util.concurrent.TimeUnit;
import java.util.concurrent.locks.ReentrantReadWriteLock;
import org.apache.commons.io.FileUtils;
import org.apache.hadoop.fs.FileAlreadyExistsException;
import org.apache.hadoop.fs.FileUtil;
import org.apache.hadoop.hdds.HddsUtils;
import org.apache.hadoop.hdds.conf.ConfigurationSource;
import org.apache.hadoop.hdds.protocol.datanode.proto.ContainerProtos;
import org.apache.hadoop.hdds.protocol.datanode.proto.ContainerProtos.ContainerDataProto.State;
import org.apache.hadoop.hdds.protocol.datanode.proto.ContainerProtos.ContainerType;
import org.apache.hadoop.hdds.protocol.proto.StorageContainerDatanodeProtocolProtos.ContainerReplicaProto;
import org.apache.hadoop.hdds.scm.container.common.helpers.StorageContainerException;
import org.apache.hadoop.hdfs.util.Canceler;
import org.apache.hadoop.hdfs.util.DataTransferThrottler;
import org.apache.hadoop.io.nativeio.NativeIO;
import org.apache.hadoop.ozone.OzoneConsts;
import org.apache.hadoop.ozone.container.common.helpers.ContainerUtils;
import org.apache.hadoop.ozone.container.common.impl.ContainerDataYaml;
import org.apache.hadoop.ozone.container.common.interfaces.Container;
import org.apache.hadoop.ozone.container.common.interfaces.ContainerPacker;
import org.apache.hadoop.ozone.container.common.interfaces.DBHandle;
import org.apache.hadoop.ozone.container.common.interfaces.VolumeChoosingPolicy;
import org.apache.hadoop.ozone.container.common.statemachine.DatanodeConfiguration;
import org.apache.hadoop.ozone.container.common.utils.StorageVolumeUtil;
import org.apache.hadoop.ozone.container.common.volume.HddsVolume;
import org.apache.hadoop.ozone.container.common.volume.VolumeSet;
import org.apache.hadoop.ozone.container.keyvalue.helpers.BlockUtils;
import org.apache.hadoop.ozone.container.keyvalue.helpers.KeyValueContainerLocationUtil;
import org.apache.hadoop.ozone.container.keyvalue.helpers.KeyValueContainerUtil;
import org.apache.hadoop.ozone.container.ozoneimpl.DataScanResult;
import org.apache.hadoop.ozone.container.ozoneimpl.MetadataScanResult;
import org.apache.hadoop.ozone.container.replication.ContainerImporter;
import org.apache.hadoop.ozone.container.upgrade.VersionedDatanodeFeatures;
import org.apache.hadoop.util.DiskChecker.DiskOutOfSpaceException;
import org.slf4j.Logger;
import org.slf4j.LoggerFactory;

/**
 * Class to perform KeyValue Container operations. Any modifications to
 * KeyValueContainer object should ideally be done via api exposed in
 * KeyValueHandler class.
 */
public class KeyValueContainer implements Container<KeyValueContainerData> {

  private static final Logger LOG =
          LoggerFactory.getLogger(KeyValueContainer.class);

  // Use a non-fair RW lock for better throughput, we may revisit this decision
  // if this causes fairness issues.
  private final ReentrantReadWriteLock lock = new ReentrantReadWriteLock();
  // Simple lock to synchronize container metadata dump operation.
  private final Object dumpLock = new Object();

  private final KeyValueContainerData containerData;
  private final ConfigurationSource config;

  // Cache of Blocks (LocalIDs) awaiting final PutBlock call after the stream
  // is closed. When a block is added to the DB as part of putBlock, it is
  // added to the cache here. It is cleared from the Cache when the putBlock
  // is called on the block as part of stream.close() (with endOfBlock = true
  // in BlockManagerImpl#putBlock). Or when the container is marked for
  // close, the whole cache is cleared as there can be no more writes to this
  // container.
  // We do not need to explicitly synchronize this cache as the writes to
  // container are synchronous.
  private Set<Long> pendingPutBlockCache;

  private boolean bCheckChunksFilePath;

  public KeyValueContainer(KeyValueContainerData containerData,
      ConfigurationSource ozoneConfig) {
    Objects.requireNonNull(containerData, "containerData == null");
    Objects.requireNonNull(ozoneConfig, "ozoneConfig == null");
    this.config = ozoneConfig;
    this.containerData = containerData;
    if (this.containerData.isOpen() || this.containerData.isClosing()) {
      // If container is not in OPEN or CLOSING state, there cannot be block
      // writes to the container. So pendingPutBlockCache is not needed.
      this.pendingPutBlockCache = new HashSet<>();
    } else {
      this.pendingPutBlockCache = Collections.emptySet();
    }
    DatanodeConfiguration dnConf =
        config.getObject(DatanodeConfiguration.class);
    bCheckChunksFilePath = dnConf.getCheckEmptyContainerDir();
  }

  @VisibleForTesting
  public void setCheckChunksFilePath(boolean bCheckChunksDirFilePath) {
    this.bCheckChunksFilePath = bCheckChunksDirFilePath;
  }

  @Override
  public void create(VolumeSet volumeSet, VolumeChoosingPolicy
      volumeChoosingPolicy, String clusterId) throws StorageContainerException {
    Objects.requireNonNull(volumeChoosingPolicy, "VolumeChoosingPolicy == null");
    Objects.requireNonNull(volumeSet, "volumeSet == null");
    Objects.requireNonNull(clusterId, "clusterId == null");

    File containerMetaDataPath = null;
    //acquiring volumeset read lock
    long maxSize = containerData.getMaxSize();
    volumeSet.readLock();
    try {
      List<HddsVolume> volumes
          = StorageVolumeUtil.getHddsVolumesList(volumeSet.getVolumesList());
      while (true) {
        HddsVolume containerVolume;
        String hddsVolumeDir;
        try {
          containerVolume = volumeChoosingPolicy.chooseVolume(volumes, maxSize);
          hddsVolumeDir = containerVolume.getHddsRootDir().toString();
          // Set volume before getContainerDBFile(), because we may need the
          // volume to deduce the db file.
          containerData.setVolume(containerVolume);
          // commit bytes have been reserved in volumeChoosingPolicy#chooseVolume
          containerData.setCommittedSpace(true);
        } catch (DiskOutOfSpaceException ex) {
          throw new StorageContainerException("Container creation failed, " +
              "due to disk out of space", ex, DISK_OUT_OF_SPACE);
        } catch (IOException ex) {
          throw new StorageContainerException(
              "Container creation failed. " + ex.getMessage(), ex,
              CONTAINER_INTERNAL_ERROR);
        }

        try {
          long containerID = containerData.getContainerID();
          String idDir = VersionedDatanodeFeatures.ScmHA.chooseContainerPathID(
              containerVolume, clusterId);
          // Set schemaVersion before the dbFile since we have to
          // choose the dbFile location based on schema version.
          String schemaVersion = VersionedDatanodeFeatures.SchemaV3
              .chooseSchemaVersion(config);
          containerData.setSchemaVersion(schemaVersion);

          containerMetaDataPath = KeyValueContainerLocationUtil
              .getContainerMetaDataPath(hddsVolumeDir, idDir, containerID);
          containerData.setMetadataPath(containerMetaDataPath.getPath());

          File chunksPath = KeyValueContainerLocationUtil.getChunksLocationPath(
              hddsVolumeDir, idDir, containerID);

          // Check if it is new Container.
          ContainerUtils.verifyIsNewContainer(containerMetaDataPath);

          //Create Metadata path chunks path and metadata db
          File dbFile = getContainerDBFile();

          createContainerMetaData(containerMetaDataPath, chunksPath, dbFile,
              containerData.getSchemaVersion(), config);

          //Set containerData for the KeyValueContainer.
          containerData.setChunksPath(chunksPath.getPath());
          containerData.setDbFile(dbFile);

          // Create .container file
          File containerFile = getContainerFile();
          createContainerFile(containerFile);
          return;
        } catch (StorageContainerException ex) {
          if (containerMetaDataPath != null
              && containerMetaDataPath.getParentFile().exists()) {
            FileUtil.fullyDelete(containerMetaDataPath.getParentFile());
          }
          throw ex;
        } catch (FileAlreadyExistsException ex) {
          throw new StorageContainerException("Container creation failed " +
              "because ContainerFile already exists", ex,
              CONTAINER_ALREADY_EXISTS);
        } catch (IOException ex) {
          // This is a general catch all - no space left of device, which should
          // not happen as the volume Choosing policy should filter out full
          // disks, but it may still be possible if the disk quickly fills,
          // or some IO error on the disk etc. In this case we try again with a
          // different volume if there are any left to try.
          if (containerMetaDataPath != null &&
              containerMetaDataPath.getParentFile().exists()) {
            FileUtil.fullyDelete(containerMetaDataPath.getParentFile());
          }
          volumes.remove(containerVolume);
          LOG.error("Failed to create {} on volume {}, remaining volumes: {}]",
              containerData, containerVolume.getHddsRootDir(), volumes.size(), ex);
          if (volumes.isEmpty()) {
            throw new StorageContainerException(
                "Failed to create " + containerData + " on all volumes: " + volumeSet.getVolumesList(),
                ex, CONTAINER_INTERNAL_ERROR);
          }
        }
      }
    } finally {
      volumeSet.readUnlock();
    }
  }


  /**
   * The Static method call is wrapped in a protected instance method so it can
   * be overridden in tests.
   */
  @VisibleForTesting
  protected void createContainerMetaData(File containerMetaDataPath,
      File chunksPath, File dbFile, String schemaVersion,
      ConfigurationSource configuration) throws IOException {
    KeyValueContainerUtil.createContainerMetaData(containerMetaDataPath,
        chunksPath, dbFile, schemaVersion, configuration);
  }

  /**
   * Set all of the path realted container data fields based on the name
   * conventions.
   *
   * @param clusterId
   * @param containerVolume
   */
  public void populatePathFields(String clusterId,
      HddsVolume containerVolume) {

    long containerId = containerData.getContainerID();
    String hddsVolumeDir = containerVolume.getHddsRootDir().getAbsolutePath();

    File containerMetaDataPath = KeyValueContainerLocationUtil
        .getContainerMetaDataPath(hddsVolumeDir, clusterId, containerId);

    File chunksPath = KeyValueContainerLocationUtil.getChunksLocationPath(
        hddsVolumeDir, clusterId, containerId);

    //Set containerData for the KeyValueContainer.
    containerData.setMetadataPath(containerMetaDataPath.getPath());
    containerData.setChunksPath(chunksPath.getPath());
    containerData.setVolume(containerVolume);
    containerData.setDbFile(getContainerDBFile());
  }

  /**
   * Writes to .container file.
   *
   * @param containerFile container file name
   * @param isCreate True if creating a new file. False is updating an
   *                 existing container file.
   * @throws StorageContainerException
   */
  private void writeToContainerFile(File containerFile, boolean isCreate)
      throws StorageContainerException {
    File tempContainerFile = null;
    try {
      tempContainerFile = createTempFile(containerFile);
      ContainerDataYaml.createContainerFile(containerData, tempContainerFile);

      // NativeIO.renameTo is an atomic function. But it might fail if the
      // container file already exists. Hence, we handle the two cases
      // separately.
      if (isCreate) {
        NativeIO.renameTo(tempContainerFile, containerFile);
      } else {
        Files.move(tempContainerFile.toPath(), containerFile.toPath(),
            StandardCopyOption.REPLACE_EXISTING);
      }

    } catch (IOException ex) {
      onFailure(containerData.getVolume());
      final String op = tempContainerFile == null ? "create tmp file for "
          : (isCreate ? "create" : "update") + " container file ";
      throw new StorageContainerException(
          "Failed to " + op + containerFile.getAbsolutePath() + ": " + containerData,
          ex, CONTAINER_FILES_CREATE_ERROR);
    } finally {
      if (tempContainerFile != null && tempContainerFile.exists()) {
        if (!tempContainerFile.delete()) {
          LOG.warn("Unable to delete container temporary file: {}.",
              tempContainerFile.getAbsolutePath());
        }
      }
    }
  }

  private void createContainerFile(File containerFile)
      throws StorageContainerException {
    writeToContainerFile(containerFile, true);
  }

  private void updateContainerFile(File containerFile)
      throws StorageContainerException {
    writeToContainerFile(containerFile, false);
  }

  @Override
  public void delete() throws StorageContainerException {
    try {
      // Delete the Container from tmp directory.
      File tmpDirectoryPath = KeyValueContainerUtil.getTmpDirectoryPath(
          containerData, containerData.getVolume()).toFile();
      FileUtils.deleteDirectory(tmpDirectoryPath);
    } catch (StorageContainerException ex) {
      // Disk needs replacement.
      throw ex;
    } catch (IOException ex) {
      // Container will be removed from tmp directory under the volume.
      // On datanode shutdown/restart any partial artifacts left
      // will be wiped from volume's tmp directory.
      onFailure(containerData.getVolume());
      final String errMsg = "Failed to cleanup " + containerData;
      LOG.error(errMsg, ex);
      throw new StorageContainerException(errMsg, ex, CONTAINER_INTERNAL_ERROR);
    }
  }

  @Override
  public boolean hasBlocks() throws IOException {
    try (DBHandle db = BlockUtils.getDB(containerData, config)) {
      return !KeyValueContainerUtil.noBlocksInContainer(db.getStore(),
          containerData, bCheckChunksFilePath);
    }
  }

  @Override
  public void markContainerForClose() throws StorageContainerException {
    writeLock();
    try {
      if (!HddsUtils.isOpenToWriteState(getContainerState())) {
        throw new StorageContainerException(
            "Attempting to close a " + getContainerState() + " container.",
            CONTAINER_NOT_OPEN);
      }
      updateContainerState(CLOSING);
      // Do not clear the pendingBlockCache here as a follower can still
      // receive transactions from leader in CLOSING state. Refer to
      // KeyValueHandler#checkContainerOpen()
    } finally {
      writeUnlock();
    }
  }

  @Override
  public void markContainerUnhealthy() throws StorageContainerException {
    writeLock();
    final State prevState = containerData.getState();
    try {
      updateContainerState(UNHEALTHY);
      clearPendingPutBlockCache();
    } finally {
      writeUnlock();
    }
    LOG.warn("Marked container UNHEALTHY from {}: {}", prevState, containerData);
  }

  @Override
  public void markContainerForDelete() {
    writeLock();
    final State prevState = containerData.getState();
    try {
      containerData.setState(DELETED);
      // update the new container data to .container File
      updateContainerFile(getContainerFile());
    } catch (IOException ioe) {
      LOG.error("Failed to updateContainerFile: {}", containerData, ioe);
    } finally {
      writeUnlock();
    }
    LOG.warn("Marked container DELETED from {}: {}", prevState, containerData);
  }

  @Override
  public void quasiClose() throws StorageContainerException {
    closeAndFlushIfNeeded(containerData::quasiCloseContainer);
  }

  @Override
  public void close() throws StorageContainerException {
    try (DBHandle db = BlockUtils.getDB(containerData, config)) {
      containerData.clearFinalizedBlock(db);
    } catch (IOException ex) {
      LOG.error("Error in deleting entry from Finalize Block table", ex);
      throw new StorageContainerException(ex, IO_EXCEPTION);
    }
    closeAndFlushIfNeeded(containerData::closeContainer);
    LOG.info("Closed container: {}", containerData);
  }

  @Override
  public void updateDataScanTimestamp(Instant time)
      throws StorageContainerException {
    writeLock();
    try {
      updateContainerData(() -> containerData.updateDataScanTime(time));
    } finally {
      writeUnlock();
    }
  }

  /**
   * Sync RocksDB WAL on closing of a single container.
   *
   * @param closer
   * @throws StorageContainerException
   */
  private void closeAndFlushIfNeeded(Runnable closer)
      throws StorageContainerException {
    flushAndSyncDB();

    writeLock();
    try {
      // Second sync should be a very light operation as sync has already
      // been done outside the lock.
      flushAndSyncDB();
      updateContainerData(closer);
      clearPendingPutBlockCache();
    } finally {
      writeUnlock();
    }
  }

  private void updateContainerState(State newState) throws StorageContainerException {
    updateContainerData(() -> containerData.setState(newState));
  }

  /**
   *
   * Must be invoked with the writeLock held.
   *
   * @param update
   * @throws StorageContainerException
   */
  private void updateContainerData(Runnable update)
      throws StorageContainerException {
    Preconditions.checkState(hasWriteLock());
    final State oldState = containerData.getState();
    try {
      update.run();
      // update the new container data to .container File
      updateContainerFile(getContainerFile());

    } catch (StorageContainerException ex) {
      if (containerData.getState() != UNHEALTHY) {
        // Failed to update .container file. Reset the state to old state only
        // if the current state is not unhealthy.
        containerData.setState(oldState);
      }
      throw ex;
    }
  }

  private void compactDB() throws StorageContainerException {
    try {
      try (DBHandle db = BlockUtils.getDB(containerData, config)) {
        db.getStore().compactDB();
      }
    } catch (StorageContainerException ex) {
      throw ex;
    } catch (IOException ex) {
      LOG.error("Error in DB compaction while closing container", ex);
      onFailure(containerData.getVolume());
      throw new StorageContainerException(ex, ERROR_IN_COMPACT_DB);
    }
  }

  private void flushAndSyncDB() throws StorageContainerException {
    try {
      try (DBHandle db = BlockUtils.getDB(containerData, config)) {
        db.getStore().flushLog(true);
        LOG.info("Synced container: {}", containerData);
      }
    } catch (StorageContainerException ex) {
      throw ex;
    } catch (IOException ex) {
      LOG.error("Error in DB sync while closing container", ex);
      onFailure(containerData.getVolume());
      throw new StorageContainerException(ex, ERROR_IN_DB_SYNC);
    }
  }

  @Override
  public KeyValueContainerData getContainerData()  {
    return containerData;
  }

  @Override
  public ContainerProtos.ContainerDataProto.State getContainerState() {
    return containerData.getState();
  }

  @Override
  public ContainerType getContainerType() {
    return ContainerType.KeyValueContainer;
  }

  @Override
  public void update(Map<String, String> metadata, boolean forceUpdate)
      throws StorageContainerException {
    update(metadata, forceUpdate, containerData.getMetadataPath());
  }

  @Override
  public void update(Map<String, String> metadata, boolean forceUpdate, String containerMetadataPath)
      throws StorageContainerException {
    // TODO: Now, when writing the updated data to .container file, we are
    //  holding lock and writing data to disk. We can have async implementation
    //  to flush the update container data to disk.
    if (!containerData.isValid()) {
      throw new StorageContainerException("Invalid container data: " + containerData, INVALID_CONTAINER_STATE);
    }
    if (!forceUpdate && !containerData.isOpen()) {
      throw new StorageContainerException(
          "Updating a closed container without force option is disallowed: " + containerData, UNSUPPORTED_REQUEST);
    }

    Map<String, String> oldMetadata = containerData.getMetadata();
    try {
      writeLock();
      for (Map.Entry<String, String> entry : metadata.entrySet()) {
        containerData.addMetadata(entry.getKey(), entry.getValue());
      }

      File containerFile = getContainerFile(containerMetadataPath, containerData.getContainerID());
      // update the new container data to .container File
      updateContainerFile(containerFile);
    } catch (StorageContainerException  ex) {
      containerData.setMetadata(oldMetadata);
      throw ex;
    } finally {
      writeUnlock();
    }
  }

  @Override
  public void updateDeleteTransactionId(long deleteTransactionId) {
    containerData.updateDeleteTransactionId(deleteTransactionId);
  }

  @Override
  public void importContainerData(InputStream input,
      ContainerPacker<KeyValueContainerData> packer)
      throws IOException {
    HddsVolume hddsVolume = containerData.getVolume();
    String idDir = VersionedDatanodeFeatures.ScmHA.chooseContainerPathID(
        hddsVolume, hddsVolume.getClusterID());
    long containerId = containerData.getContainerID();
    Path destContainerDir =
        Paths.get(KeyValueContainerLocationUtil.getBaseContainerLocation(
            hddsVolume.getHddsRootDir().toString(), idDir, containerId));
    Path tmpDir = ContainerImporter.getUntarDirectory(hddsVolume);
    writeLock();
    try {
      //copy the values from the input stream to the final destination
      // directory.
      byte[] descriptorContent = packer.unpackContainerData(this, input, tmpDir,
          destContainerDir);

      Objects.requireNonNull(descriptorContent,
          () -> "Missing container descriptor from the archive: " + getContainerData());

      //now, we have extracted the container descriptor from the previous
      //datanode. We can load it and upload it with the current data
      // (original metadata + current filepath fields)
      KeyValueContainerData originalContainerData =
          (KeyValueContainerData) ContainerDataYaml
              .readContainer(descriptorContent);
      importContainerData(originalContainerData);
    } catch (Exception ex) {
      // clean data under tmp directory
      try {
        Path containerUntarDir = tmpDir.resolve(String.valueOf(containerId));
        if (containerUntarDir.toFile().exists()) {
          FileUtils.deleteDirectory(containerUntarDir.toFile());
        }
      } catch (Exception deleteex) {
        LOG.error(
            "Can not cleanup container directory under {} for container {}",
            tmpDir, containerId, deleteex);
      }

      // Throw exception for existed containers
      if (ex instanceof StorageContainerException &&
          ((StorageContainerException) ex).getResult() ==
              CONTAINER_ALREADY_EXISTS) {
        throw ex;
      }

      // delete all other temporary data in case of any exception.
      try {
        if (containerData.hasSchema(OzoneConsts.SCHEMA_V3)) {
          BlockUtils.removeContainerFromDB(containerData, config);
        }
        FileUtils.deleteDirectory(new File(containerData.getMetadataPath()));
        FileUtils.deleteDirectory(new File(containerData.getChunksPath()));
        FileUtils.deleteDirectory(
            new File(getContainerData().getContainerPath()));
      } catch (Exception deleteex) {
        LOG.error(
            "Can not cleanup destination directories after a container import"
                + " error (cid: {}", containerId, deleteex);
      }
      throw ex;
    } finally {
      writeUnlock();
    }
  }

  public void importContainerData(KeyValueContainerData originalContainerData)
      throws IOException {
    containerData
        .setContainerDBType(originalContainerData.getContainerDBType());
    containerData.setSchemaVersion(originalContainerData.getSchemaVersion());

    if (containerData.hasSchema(OzoneConsts.SCHEMA_V3)) {
      // load metadata from received dump files before we try to parse kv
      BlockUtils.loadKVContainerDataFromFiles(containerData, config);
    }

    //fill in memory stat counter (keycount, byte usage)
    KeyValueContainerUtil.parseKVContainerData(containerData, config, true);

    // rewriting the yaml file with new checksum calculation
    // restore imported container's state to the original state and flush the yaml file
    containerData.setState(originalContainerData.getState());
    update(originalContainerData.getMetadata(), true);
  }

  @Override
  public void exportContainerData(OutputStream destination,
      ContainerPacker<KeyValueContainerData> packer) throws IOException {
    writeLock();
    try {
      // Closed/ Quasi closed and unhealthy containers are considered for
      // replication by replication manager if they are under-replicated.
      final State state = getContainerData().getState();
      // Only CLOSED, QUASI_CLOSED and UNHEALTHY containers can be exported.
      if (state != CLOSED && state != QUASI_CLOSED && state != UNHEALTHY) {
        throw new IllegalStateException("Failed to export: Unexpected state in " + getContainerData());
      }

      try {
        if (!containerData.hasSchema(OzoneConsts.SCHEMA_V3)) {
          compactDB();
          // Close DB (and remove from cache) to avoid concurrent modification
          // while packing it.
          BlockUtils.removeDB(containerData, config);
        }
      } finally {
        readLock();
        writeUnlock();
      }

      packContainerToDestination(destination, packer);
    } finally {
      if (lock.isWriteLockedByCurrentThread()) {
        writeUnlock();
      } else {
        readUnlock();
      }
    }
  }

  /**
   * Acquire read lock.
   */
  @Override
  public void readLock() {
    this.lock.readLock().lock();

  }

  /**
   * Release read lock.
   */
  @Override
  public void readUnlock() {
    this.lock.readLock().unlock();
  }

  /**
   * Check if the current thread holds read lock.
   */
  @Override
  public boolean hasReadLock() {
    return this.lock.readLock().tryLock();
  }

  /**
   * Acquire write lock.
   */
  @Override
  public void writeLock() {
    // TODO: The lock for KeyValueContainer object should not be exposed
    // publicly.
    this.lock.writeLock().lock();
  }

  /**
   * Release write lock.
   */
  @Override
  public void writeUnlock() {
    this.lock.writeLock().unlock();

  }

  /**
   * Check if the current thread holds write lock.
   */
  @Override
  public boolean hasWriteLock() {
    return this.lock.writeLock().isHeldByCurrentThread();
  }

  /**
   * Acquire read lock, unless interrupted while waiting.
   * @throws InterruptedException
   */
  @Override
  public void readLockInterruptibly() throws InterruptedException {
    this.lock.readLock().lockInterruptibly();
  }

  /**
   * Acquire write lock, unless interrupted while waiting.
   * @throws InterruptedException
   */
  @Override
  public void writeLockInterruptibly() throws InterruptedException {
    this.lock.writeLock().lockInterruptibly();

  }

  public boolean writeLockTryLock(long time, TimeUnit unit)
      throws InterruptedException {
    return this.lock.writeLock().tryLock(time, unit);
  }

  /**
   * Returns containerFile.
   * @return .container File name
   */
  @Override
  public File getContainerFile() {
    return getContainerFile(containerData.getMetadataPath(),
            containerData.getContainerID());
  }

  public static File getContainerFile(String metadataPath, long containerId) {
    return new File(metadataPath,
        containerId + OzoneConsts.CONTAINER_EXTENSION);
  }

  @Override
  public void updateBlockCommitSequenceId(long blockCommitSequenceId) {
    containerData.updateBlockCommitSequenceId(blockCommitSequenceId);
  }

  @Override
  public long getBlockCommitSequenceId() {
    return containerData.getBlockCommitSequenceId();
  }

  /**
   * Return whether the given localID of a block is present in the
   * pendingPutBlockCache or not.
   */
  public boolean isBlockInPendingPutBlockCache(long localID) {
    return pendingPutBlockCache.contains(localID);
  }

  /**
   * Add the given localID of a block to the pendingPutBlockCache.
   */
  public void addToPendingPutBlockCache(long localID)
      throws StorageContainerException {
    try {
      pendingPutBlockCache.add(localID);
    } catch (UnsupportedOperationException e) {
      // Getting an UnsupportedOperationException here implies that the
      // pendingPutBlockCache is an Empty Set. This should not happen if the
      // container is in OPEN or CLOSING state. Log the exception here and
      // throw a non-Runtime exception so that putBlock request fails.
      String msg = "Failed to add block " + localID + " to pendingPutBlockCache for " + containerData;
      LOG.error(msg, e);
      throw new StorageContainerException(msg, CONTAINER_INTERNAL_ERROR);
    }
  }

  /**
   * Remove the given localID of a block from the pendingPutBlockCache.
   */
  public void removeFromPendingPutBlockCache(long localID) {
    pendingPutBlockCache.remove(localID);
  }

  /**
   * When a container is closed, quasi-closed or marked unhealthy, clear the
   * pendingPutBlockCache as there won't be any more writes to the container.
   */
  private void clearPendingPutBlockCache() {
    pendingPutBlockCache.clear();
    pendingPutBlockCache = Collections.emptySet();
  }

  /**
   * Returns KeyValueContainerReport for the KeyValueContainer.
   */
  @Override
<<<<<<< HEAD
  public ContainerReplicaProto getContainerReport()
      throws StorageContainerException {
    ContainerReplicaProto.Builder ciBuilder =
        ContainerReplicaProto.newBuilder();
    ciBuilder.setContainerID(containerData.getContainerID())
        .setReadCount(containerData.getReadCount())
        .setWriteCount(containerData.getWriteCount())
        .setReadBytes(containerData.getReadBytes())
        .setWriteBytes(containerData.getWriteBytes())
        .setKeyCount(containerData.getBlockCount())
        .setUsed(containerData.getBytesUsed())
        .setState(getHddsState())
        .setReplicaIndex(containerData.getReplicaIndex())
        .setDeleteTransactionId(containerData.getDeleteTransactionId())
        .setBlockCommitSequenceId(containerData.getBlockCommitSequenceId())
        .setOriginNodeId(containerData.getOriginNodeId())
        .setIsEmpty(containerData.isEmpty())
        .setDataChecksum(containerData.getDataChecksum());
    return ciBuilder.build();
  }

  /**
   * Returns LifeCycle State of the container.
   * @return LifeCycle State of the container in HddsProtos format
   * @throws StorageContainerException
   */
  private ContainerReplicaProto.State getHddsState()
      throws StorageContainerException {
    ContainerReplicaProto.State state;
    switch (containerData.getState()) {
    case OPEN:
      state = ContainerReplicaProto.State.OPEN;
      break;
    case CLOSING:
      state = ContainerReplicaProto.State.CLOSING;
      break;
    case QUASI_CLOSED:
      state = ContainerReplicaProto.State.QUASI_CLOSED;
      break;
    case CLOSED:
      state = ContainerReplicaProto.State.CLOSED;
      break;
    case UNHEALTHY:
      state = ContainerReplicaProto.State.UNHEALTHY;
      break;
    case DELETED:
      state = ContainerReplicaProto.State.DELETED;
      break;
    default:
      throw new StorageContainerException("Invalid Container state: " + containerData, INVALID_CONTAINER_STATE);
    }
    return state;
=======
  public ContainerReplicaProto getContainerReport() throws StorageContainerException {
    return containerData.buildContainerReplicaProto();
>>>>>>> da53b5b4
  }

  /**
   * Returns container DB file.
   */
  public File getContainerDBFile() {
    return KeyValueContainerLocationUtil.getContainerDBFile(containerData);

  }

  @Override
  public MetadataScanResult scanMetaData() throws InterruptedException {
    KeyValueContainerCheck checker =
        new KeyValueContainerCheck(config, this);
    return checker.fastCheck();
  }

  @Override
  public boolean shouldScanData() {
    boolean shouldScan =
        getContainerState() == CLOSED
        || getContainerState() == QUASI_CLOSED
        || getContainerState() == UNHEALTHY;
    if (!shouldScan && LOG.isDebugEnabled()) {
      LOG.debug("Container {} in state {} should not have its data scanned.",
          containerData.getContainerID(), containerData.getState());
    }

    return shouldScan;
  }

  @Override
  public DataScanResult scanData(DataTransferThrottler throttler, Canceler canceler)
      throws InterruptedException {
    if (!shouldScanData()) {
      throw new IllegalStateException("The checksum verification can not be" +
          " done for container in state "
          + containerData.getState());
    }

    KeyValueContainerCheck checker = new KeyValueContainerCheck(config, this);
    return checker.fullCheck(throttler, canceler);
  }

  /**
   * Creates a temporary file.
   * @param file
   * @return
   * @throws IOException
   */
  private File createTempFile(File file) throws IOException {
    return File.createTempFile("tmp_" + System.currentTimeMillis() + "_",
        file.getName(), file.getParentFile());
  }

  private void packContainerToDestination(OutputStream destination,
      ContainerPacker<KeyValueContainerData> packer)
      throws IOException {
    if (containerData.hasSchema(OzoneConsts.SCHEMA_V3)) {
      // Synchronize the dump and pack operation,
      // so concurrent exports don't get dump files overwritten.
      // We seldom got concurrent exports for a container,
      // so it should not influence performance much.
      synchronized (dumpLock) {
        BlockUtils.dumpKVContainerDataToFiles(containerData, config);
        packer.pack(this, destination);
      }
    } else {
      packer.pack(this, destination);
    }
  }
}<|MERGE_RESOLUTION|>--- conflicted
+++ resolved
@@ -851,63 +851,8 @@
    * Returns KeyValueContainerReport for the KeyValueContainer.
    */
   @Override
-<<<<<<< HEAD
-  public ContainerReplicaProto getContainerReport()
-      throws StorageContainerException {
-    ContainerReplicaProto.Builder ciBuilder =
-        ContainerReplicaProto.newBuilder();
-    ciBuilder.setContainerID(containerData.getContainerID())
-        .setReadCount(containerData.getReadCount())
-        .setWriteCount(containerData.getWriteCount())
-        .setReadBytes(containerData.getReadBytes())
-        .setWriteBytes(containerData.getWriteBytes())
-        .setKeyCount(containerData.getBlockCount())
-        .setUsed(containerData.getBytesUsed())
-        .setState(getHddsState())
-        .setReplicaIndex(containerData.getReplicaIndex())
-        .setDeleteTransactionId(containerData.getDeleteTransactionId())
-        .setBlockCommitSequenceId(containerData.getBlockCommitSequenceId())
-        .setOriginNodeId(containerData.getOriginNodeId())
-        .setIsEmpty(containerData.isEmpty())
-        .setDataChecksum(containerData.getDataChecksum());
-    return ciBuilder.build();
-  }
-
-  /**
-   * Returns LifeCycle State of the container.
-   * @return LifeCycle State of the container in HddsProtos format
-   * @throws StorageContainerException
-   */
-  private ContainerReplicaProto.State getHddsState()
-      throws StorageContainerException {
-    ContainerReplicaProto.State state;
-    switch (containerData.getState()) {
-    case OPEN:
-      state = ContainerReplicaProto.State.OPEN;
-      break;
-    case CLOSING:
-      state = ContainerReplicaProto.State.CLOSING;
-      break;
-    case QUASI_CLOSED:
-      state = ContainerReplicaProto.State.QUASI_CLOSED;
-      break;
-    case CLOSED:
-      state = ContainerReplicaProto.State.CLOSED;
-      break;
-    case UNHEALTHY:
-      state = ContainerReplicaProto.State.UNHEALTHY;
-      break;
-    case DELETED:
-      state = ContainerReplicaProto.State.DELETED;
-      break;
-    default:
-      throw new StorageContainerException("Invalid Container state: " + containerData, INVALID_CONTAINER_STATE);
-    }
-    return state;
-=======
   public ContainerReplicaProto getContainerReport() throws StorageContainerException {
     return containerData.buildContainerReplicaProto();
->>>>>>> da53b5b4
   }
 
   /**
