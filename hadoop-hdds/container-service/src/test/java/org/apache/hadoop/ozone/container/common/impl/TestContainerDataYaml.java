--- conflicted
+++ resolved
@@ -29,11 +29,8 @@
 import org.apache.hadoop.ozone.container.common.helpers.ContainerUtils;
 import org.apache.hadoop.ozone.container.keyvalue.ChunkLayoutTestInfo;
 import org.apache.hadoop.ozone.container.keyvalue.KeyValueContainerData;
-<<<<<<< HEAD
 import org.junit.Assert;
-=======
 import org.apache.hadoop.ozone.container.upgrade.VersionedDatanodeFeatures;
->>>>>>> e392c1ad
 import org.apache.ozone.test.GenericTestUtils;
 import org.junit.Test;
 import org.junit.runner.RunWith;
@@ -97,13 +94,9 @@
     keyValueContainerData.setMetadataPath(testRoot);
     keyValueContainerData.setChunksPath(testRoot);
     keyValueContainerData.updateDataScanTime(SCAN_TIME);
-<<<<<<< HEAD
-    keyValueContainerData.setSchemaVersion(OzoneConsts.SCHEMA_LATEST);
-    keyValueContainerData.setReplicaIndex(replicaIndex);
-=======
     keyValueContainerData.setSchemaVersion(
         VersionedDatanodeFeatures.SchemaV2.chooseSchemaVersion());
->>>>>>> e392c1ad
+    keyValueContainerData.setReplicaIndex(replicaIndex);
 
     File containerFile = new File(testRoot, containerPath);
 
@@ -147,14 +140,9 @@
                  kvData.lastDataScanTime().get().toEpochMilli());
     assertEquals(SCAN_TIME.toEpochMilli(),
                  kvData.getDataScanTimestamp().longValue());
-<<<<<<< HEAD
-    assertEquals(OzoneConsts.SCHEMA_LATEST,
+    assertEquals(VersionedDatanodeFeatures.SchemaV2.chooseSchemaVersion(),
         kvData.getSchemaVersion());
     assertEquals(7, kvData.getReplicaIndex());
-=======
-    assertEquals(VersionedDatanodeFeatures.SchemaV2.chooseSchemaVersion(),
-            kvData.getSchemaVersion());
->>>>>>> e392c1ad
 
     // Update ContainerData.
     kvData.addMetadata(OzoneConsts.VOLUME, VOLUME_OWNER);
@@ -271,7 +259,7 @@
     // Read from .container file, and verify data.
     KeyValueContainerData kvData = (KeyValueContainerData) ContainerDataYaml
         .readContainerFile(containerFile);
-    ContainerUtils.verifyChecksum(kvData);
+    ContainerUtils.verifyChecksum(kvData, conf);
 
     cleanup();
   }
