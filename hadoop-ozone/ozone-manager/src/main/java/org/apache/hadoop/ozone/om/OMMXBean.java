--- conflicted
+++ resolved
@@ -29,14 +29,12 @@
 
   String getRpcPort();
 
-<<<<<<< HEAD
   String getOmRatisRoles();
   
   String getCurrentHost();
-=======
+  
   String getRatisLogDirectory();
 
   String getRocksDbDirectory();
->>>>>>> e525a487
 
 }