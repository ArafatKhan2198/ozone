--- conflicted
+++ resolved
@@ -587,26 +587,6 @@
   }
 
   @Override
-<<<<<<< HEAD
-  public String createSnapshot(String volumeName,
-      String bucketName, String snapshotName)
-      throws IOException {
-    return "";
-  }
-
-  @Override
-  public List<OzoneSnapshot> listSnapshot(String volumeName, String bucketName)
-      throws IOException {
-    return null;
-  }
-
-  public SnapshotDiffReport snapshotDiff(String volumeName, String bucketName,
-                                         String fromSnapshot, String toSnapshot)
-      throws IOException {
-    return null;
-  }
-
-=======
   public OzoneDataStreamOutput createStreamKey(
       String volumeName, String bucketName, String keyName, long size,
       ReplicationConfig replicationConfig, Map<String, String> metadata)
@@ -628,5 +608,24 @@
       throws IOException {
     return null;
   }
->>>>>>> ab91e462
+
+  @Override
+  public String createSnapshot(String volumeName,
+      String bucketName, String snapshotName)
+      throws IOException {
+    return "";
+  }
+
+  @Override
+  public List<OzoneSnapshot> listSnapshot(String volumeName, String bucketName)
+      throws IOException {
+    return null;
+  }
+
+  public SnapshotDiffReport snapshotDiff(String volumeName, String bucketName,
+                                         String fromSnapshot, String toSnapshot)
+      throws IOException {
+    return null;
+  }
+
 }