/*
 * Licensed to the Apache Software Foundation (ASF) under one or more
 * contributor license agreements. See the NOTICE file distributed with
 * this work for additional information regarding copyright ownership.
 * The ASF licenses this file to You under the Apache License, Version 2.0
 * (the "License"); you may not use this file except in compliance with
 * the License. You may obtain a copy of the License at
 *
 *      http://www.apache.org/licenses/LICENSE-2.0
 *
 * Unless required by applicable law or agreed to in writing, software
 * distributed under the License is distributed on an "AS IS" BASIS,
 * WITHOUT WARRANTIES OR CONDITIONS OF ANY KIND, either express or implied.
 * See the License for the specific language governing permissions and
 * limitations under the License.
 */

package org.apache.hadoop.ozone.container.server;

import static org.apache.hadoop.hdds.HddsConfigKeys.OZONE_METADATA_DIRS;
import static org.apache.hadoop.hdds.protocol.MockDatanodeDetails.randomDatanodeDetails;
import static org.apache.hadoop.hdds.scm.ScmConfigKeys.HDDS_DATANODE_DIR_KEY;
import static org.apache.hadoop.ozone.container.common.impl.ContainerImplTestUtils.newContainerSet;
import static org.apache.ratis.rpc.SupportedRpcType.GRPC;
import static org.junit.jupiter.api.Assertions.assertNotNull;

import com.google.common.collect.Maps;
import java.io.IOException;
import java.nio.file.Path;
import java.nio.file.Paths;
import java.util.ArrayList;
import java.util.List;
import java.util.Map;
import java.util.UUID;
import org.apache.commons.lang3.RandomStringUtils;
import org.apache.hadoop.hdds.HddsConfigKeys;
import org.apache.hadoop.hdds.conf.OzoneConfiguration;
import org.apache.hadoop.hdds.protocol.DatanodeDetails;
import org.apache.hadoop.hdds.protocol.MockDatanodeDetails;
import org.apache.hadoop.hdds.protocol.datanode.proto.ContainerProtos;
import org.apache.hadoop.hdds.protocol.datanode.proto.ContainerProtos.ContainerCommandRequestProto;
import org.apache.hadoop.hdds.protocol.datanode.proto.ContainerProtos.ContainerCommandResponseProto;
import org.apache.hadoop.hdds.scm.XceiverClientGrpc;
import org.apache.hadoop.hdds.scm.XceiverClientRatis;
import org.apache.hadoop.hdds.scm.XceiverClientSpi;
import org.apache.hadoop.hdds.scm.pipeline.MockPipeline;
import org.apache.hadoop.hdds.scm.pipeline.Pipeline;
import org.apache.hadoop.hdds.security.SecurityConfig;
import org.apache.hadoop.hdds.security.x509.certificate.client.CertificateClient;
import org.apache.hadoop.hdds.security.x509.certificate.client.DNCertificateClient;
import org.apache.hadoop.metrics2.lib.DefaultMetricsSystem;
import org.apache.hadoop.ozone.OzoneConfigKeys;
import org.apache.hadoop.ozone.RatisTestHelper;
import org.apache.hadoop.ozone.container.ContainerTestHelper;
import org.apache.hadoop.ozone.container.common.ContainerTestUtils;
import org.apache.hadoop.ozone.container.common.impl.ContainerSet;
import org.apache.hadoop.ozone.container.common.impl.HddsDispatcher;
import org.apache.hadoop.ozone.container.common.interfaces.ContainerDispatcher;
import org.apache.hadoop.ozone.container.common.interfaces.Handler;
import org.apache.hadoop.ozone.container.common.interfaces.VolumeChoosingPolicy;
import org.apache.hadoop.ozone.container.common.statemachine.StateContext;
import org.apache.hadoop.ozone.container.common.transport.server.XceiverServerGrpc;
import org.apache.hadoop.ozone.container.common.transport.server.XceiverServerSpi;
import org.apache.hadoop.ozone.container.common.transport.server.ratis.DispatcherContext;
import org.apache.hadoop.ozone.container.common.transport.server.ratis.XceiverServerRatis;
import org.apache.hadoop.ozone.container.common.utils.StorageVolumeUtil;
import org.apache.hadoop.ozone.container.common.volume.MutableVolumeSet;
import org.apache.hadoop.ozone.container.common.volume.StorageVolume;
import org.apache.hadoop.ozone.container.common.volume.VolumeChoosingPolicyFactory;
import org.apache.hadoop.ozone.container.common.volume.VolumeSet;
import org.apache.hadoop.ozone.container.ozoneimpl.ContainerController;
import org.apache.ratis.rpc.RpcType;
import org.apache.ratis.util.function.CheckedBiConsumer;
import org.apache.ratis.util.function.CheckedBiFunction;
import org.junit.jupiter.api.AfterAll;
import org.junit.jupiter.api.BeforeAll;
import org.junit.jupiter.api.Test;
import org.junit.jupiter.api.io.TempDir;

/**
 * Test Containers.
 */
public class TestContainerServer {
  @TempDir
  private static Path testDir;
  private static final OzoneConfiguration CONF = new OzoneConfiguration();
  private static CertificateClient caClient;
  private static VolumeChoosingPolicy volumeChoosingPolicy;
  @TempDir
  private Path tempDir;

  @BeforeAll
  public static void setup() {
    DefaultMetricsSystem.setMiniClusterMode(true);
    CONF.set(HddsConfigKeys.HDDS_METADATA_DIR_NAME, testDir.toString());
    CONF.setBoolean(OzoneConfigKeys.HDDS_CONTAINER_RATIS_DATASTREAM_ENABLED, false);
    DatanodeDetails dn = MockDatanodeDetails.randomDatanodeDetails();
    caClient = new DNCertificateClient(new SecurityConfig(CONF), null,
        dn, null, null, null);
    volumeChoosingPolicy = VolumeChoosingPolicyFactory.getPolicy(CONF);
  }

  @AfterAll
  public static void tearDown() throws Exception {
    caClient.close();
  }

  @Test
  public void testClientServer() throws Exception {
    DatanodeDetails datanodeDetails = randomDatanodeDetails();
    runTestClientServer(1, (pipeline, conf) -> conf
            .setInt(OzoneConfigKeys.HDDS_CONTAINER_IPC_PORT,
                pipeline.getFirstNode()
                    .getStandalonePort().getValue()),
        XceiverClientGrpc::new,
        (dn, conf) -> new XceiverServerGrpc(datanodeDetails, conf,
            new TestContainerDispatcher(), caClient), (dn, p) -> {
        });
  }

  @Test
  public void testClientServerRatisGrpc() throws Exception {
    runTestClientServerRatis(GRPC, 1);
    runTestClientServerRatis(GRPC, 3);
  }

  static XceiverServerRatis newXceiverServerRatis(
      DatanodeDetails dn, OzoneConfiguration conf) throws IOException {
    conf.setInt(OzoneConfigKeys.HDDS_CONTAINER_RATIS_IPC_PORT,
        dn.getRatisPort().getValue());
    final String dir = testDir.resolve(dn.getUuid().toString()).toString();
    conf.set(OzoneConfigKeys.HDDS_CONTAINER_RATIS_DATANODE_STORAGE_DIR, dir);

    final ContainerDispatcher dispatcher = new TestContainerDispatcher();
    return XceiverServerRatis.newXceiverServerRatis(null, dn, conf, dispatcher,
        new ContainerController(newContainerSet(), Maps.newHashMap()),
        caClient, null);
  }

  static void runTestClientServerRatis(RpcType rpc, int numNodes)
      throws Exception {
    runTestClientServer(numNodes,
        (pipeline, conf) -> RatisTestHelper.initRatisConf(rpc, conf),
        XceiverClientRatis::newXceiverClientRatis,
        TestContainerServer::newXceiverServerRatis,
        (dn, p) -> RatisTestHelper.initXceiverServerRatis(rpc, dn, p));
  }

  static void runTestClientServer(
      int numDatanodes,
      CheckedBiConsumer<Pipeline, OzoneConfiguration, IOException> initConf,
      CheckedBiFunction<Pipeline, OzoneConfiguration, XceiverClientSpi,
                IOException> createClient,
      CheckedBiFunction<DatanodeDetails, OzoneConfiguration, XceiverServerSpi,
          IOException> createServer,
      CheckedBiConsumer<DatanodeDetails, Pipeline, IOException> initServer)
      throws Exception {
    final List<XceiverServerSpi> servers = new ArrayList<>();
    XceiverClientSpi client = null;
    try {
      final Pipeline pipeline =
          MockPipeline.createPipeline(numDatanodes);
      initConf.accept(pipeline, CONF);

      for (DatanodeDetails dn : pipeline.getNodes()) {
        final XceiverServerSpi s = createServer.apply(dn, CONF);
        servers.add(s);
        s.start();
        initServer.accept(dn, pipeline);
      }

      client = createClient.apply(pipeline, CONF);
      client.connect();

      final ContainerCommandRequestProto request =
          ContainerTestHelper
              .getCreateContainerRequest(
                  ContainerTestHelper.getTestContainerID(), pipeline);
      assertNotNull(request.getTraceID());

      client.sendCommand(request);
    } finally {
      if (client != null) {
        client.close();
      }
      servers.forEach(XceiverServerSpi::stop);
    }
  }

  private HddsDispatcher createDispatcher(DatanodeDetails dd, UUID scmId,
                                                 OzoneConfiguration conf)
      throws IOException {
    ContainerSet containerSet = newContainerSet();
    conf.set(HDDS_DATANODE_DIR_KEY,
        Paths.get(testDir.toString(), "dfs", "data", "hdds",
            RandomStringUtils.secure().nextAlphabetic(4)).toString());
    conf.set(OZONE_METADATA_DIRS, testDir.toString());
    VolumeSet volumeSet = new MutableVolumeSet(dd.getUuidString(), conf, null,
        StorageVolume.VolumeType.DATA_VOLUME, null);
    StorageVolumeUtil.getHddsVolumesList(volumeSet.getVolumesList())
        .forEach(hddsVolume -> hddsVolume.setDbParentDir(tempDir.toFile()));
    StateContext context = ContainerTestUtils.getMockContext(dd, conf);
<<<<<<< HEAD
    HddsDispatcher hddsDispatcher = ContainerTestUtils.getHddsDispatcher(conf, containerSet, volumeSet, context);
=======
    ContainerMetrics metrics = ContainerMetrics.create(conf);
    Map<ContainerProtos.ContainerType, Handler> handlers = Maps.newHashMap();
    for (ContainerProtos.ContainerType containerType :
        ContainerProtos.ContainerType.values()) {
      handlers.put(containerType,
          Handler.getHandlerForContainerType(containerType, conf,
              dd.getUuid().toString(),
              containerSet, volumeSet, volumeChoosingPolicy, metrics,
              c -> {
              }));
    }
    HddsDispatcher hddsDispatcher = new HddsDispatcher(
        conf, containerSet, volumeSet, handlers, context, metrics, null);
>>>>>>> 5c5db8e9
    hddsDispatcher.setClusterId(scmId.toString());
    return hddsDispatcher;
  }

  @Test
  public void testClientServerWithContainerDispatcher() throws Exception {
    DatanodeDetails dd = MockDatanodeDetails.randomDatanodeDetails();
    HddsDispatcher hddsDispatcher = createDispatcher(dd,
        UUID.randomUUID(), CONF);
    runTestClientServer(1, (pipeline, conf) -> conf
            .setInt(OzoneConfigKeys.HDDS_CONTAINER_IPC_PORT,
                pipeline.getFirstNode().getStandalonePort().getValue()),
        XceiverClientGrpc::new,
        (dn, conf) -> new XceiverServerGrpc(dd, conf,
            hddsDispatcher, caClient), (dn, p) -> {
        });
  }

  private static class TestContainerDispatcher implements ContainerDispatcher {
    /**
     * Dispatches commands to container layer.
     *
     * @param msg - Command Request
     * @return Command Response
     */
    @Override
    public ContainerCommandResponseProto dispatch(
        ContainerCommandRequestProto msg,
        DispatcherContext context) {
      return ContainerTestHelper.getCreateContainerResponse(msg);
    }

    @Override
    public void init() {
    }

    @Override
    public void validateContainerCommand(
        ContainerCommandRequestProto msg) {
    }

    @Override
    public void shutdown() {
    }

    @Override
    public Handler getHandler(ContainerProtos.ContainerType containerType) {
      return null;
    }

    @Override
    public void setClusterId(String scmId) {

    }

    @Override
    public void buildMissingContainerSetAndValidate(
        Map<Long, Long> container2BCSIDMap) {
    }
  }
}<|MERGE_RESOLUTION|>--- conflicted
+++ resolved
@@ -52,7 +52,9 @@
 import org.apache.hadoop.ozone.OzoneConfigKeys;
 import org.apache.hadoop.ozone.RatisTestHelper;
 import org.apache.hadoop.ozone.container.ContainerTestHelper;
+import org.apache.hadoop.ozone.container.checksum.ContainerChecksumTreeManager;
 import org.apache.hadoop.ozone.container.common.ContainerTestUtils;
+import org.apache.hadoop.ozone.container.common.helpers.ContainerMetrics;
 import org.apache.hadoop.ozone.container.common.impl.ContainerSet;
 import org.apache.hadoop.ozone.container.common.impl.HddsDispatcher;
 import org.apache.hadoop.ozone.container.common.interfaces.ContainerDispatcher;
@@ -200,9 +202,6 @@
     StorageVolumeUtil.getHddsVolumesList(volumeSet.getVolumesList())
         .forEach(hddsVolume -> hddsVolume.setDbParentDir(tempDir.toFile()));
     StateContext context = ContainerTestUtils.getMockContext(dd, conf);
-<<<<<<< HEAD
-    HddsDispatcher hddsDispatcher = ContainerTestUtils.getHddsDispatcher(conf, containerSet, volumeSet, context);
-=======
     ContainerMetrics metrics = ContainerMetrics.create(conf);
     Map<ContainerProtos.ContainerType, Handler> handlers = Maps.newHashMap();
     for (ContainerProtos.ContainerType containerType :
@@ -211,12 +210,10 @@
           Handler.getHandlerForContainerType(containerType, conf,
               dd.getUuid().toString(),
               containerSet, volumeSet, volumeChoosingPolicy, metrics,
-              c -> {
-              }));
+              c -> { }, new ContainerChecksumTreeManager(conf)));
     }
     HddsDispatcher hddsDispatcher = new HddsDispatcher(
         conf, containerSet, volumeSet, handlers, context, metrics, null);
->>>>>>> 5c5db8e9
     hddsDispatcher.setClusterId(scmId.toString());
     return hddsDispatcher;
   }
