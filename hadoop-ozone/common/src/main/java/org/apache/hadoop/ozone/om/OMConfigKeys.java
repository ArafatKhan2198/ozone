/**
 * Licensed to the Apache Software Foundation (ASF) under one or more
 * contributor license agreements.  See the NOTICE file distributed with this
 * work for additional information regarding copyright ownership.  The ASF
 * licenses this file to you under the Apache License, Version 2.0 (the
 * "License"); you may not use this file except in compliance with the License.
 * You may obtain a copy of the License at
 * <p>
 * http://www.apache.org/licenses/LICENSE-2.0
 * <p>
 * Unless required by applicable law or agreed to in writing, software
 * distributed under the License is distributed on an "AS IS" BASIS,WITHOUT
 * WARRANTIES OR CONDITIONS OF ANY KIND, either express or implied. See the
 * License for the specific language governing permissions and limitations under
 * the License.
 */

package org.apache.hadoop.ozone.om;

import java.util.concurrent.TimeUnit;

import org.apache.hadoop.ozone.om.helpers.BucketLayout;
import org.apache.ratis.util.TimeDuration;

/**
 * Ozone Manager Constants.
 */
public final class OMConfigKeys {
  /**
   * Never constructed.
   */
  private OMConfigKeys() {
  }

  // Location where the OM stores its DB files. In the future we may support
  // multiple entries for performance (sharding)..
  public static final String OZONE_OM_DB_DIRS = "ozone.om.db.dirs";

  public static final String OZONE_OM_HANDLER_COUNT_KEY =
      "ozone.om.handler.count.key";
  public static final int OZONE_OM_HANDLER_COUNT_DEFAULT = 100;

  public static final String OZONE_OM_INTERNAL_SERVICE_ID =
      "ozone.om.internal.service.id";

  public static final String OZONE_OM_SERVICE_IDS_KEY =
      "ozone.om.service.ids";
  public static final String OZONE_OM_NODES_KEY =
      "ozone.om.nodes";
  public static final String OZONE_OM_NODE_ID_KEY =
      "ozone.om.node.id";
  public static final String OZONE_OM_DECOMMISSIONED_NODES_KEY =
      "ozone.om.decommissioned.nodes";

  public static final String OZONE_OM_ADDRESS_KEY =
      "ozone.om.address";
  public static final String OZONE_OM_BIND_HOST_DEFAULT =
      "0.0.0.0";
  public static final int OZONE_OM_PORT_DEFAULT = 9862;

  public static final String OZONE_OM_HTTP_ENABLED_KEY =
      "ozone.om.http.enabled";
  public static final String OZONE_OM_HTTP_BIND_HOST_KEY =
      "ozone.om.http-bind-host";
  public static final String OZONE_OM_HTTPS_BIND_HOST_KEY =
      "ozone.om.https-bind-host";
  public static final String OZONE_OM_HTTP_ADDRESS_KEY =
      "ozone.om.http-address";
  public static final String OZONE_OM_HTTPS_ADDRESS_KEY =
      "ozone.om.https-address";
  public static final String OZONE_OM_HTTP_BIND_HOST_DEFAULT = "0.0.0.0";
  public static final int OZONE_OM_HTTP_BIND_PORT_DEFAULT = 9874;
  public static final int OZONE_OM_HTTPS_BIND_PORT_DEFAULT = 9875;

  public static final String OZONE_OM_VOLUME_LISTALL_ALLOWED =
      "ozone.om.volume.listall.allowed";
  public static final boolean OZONE_OM_VOLUME_LISTALL_ALLOWED_DEFAULT = true;
  public static final String OZONE_OM_USER_MAX_VOLUME =
      "ozone.om.user.max.volume";
  public static final int OZONE_OM_USER_MAX_VOLUME_DEFAULT = 1024;

  public static final String OZONE_KEY_DELETING_LIMIT_PER_TASK =
      "ozone.key.deleting.limit.per.task";
  public static final int OZONE_KEY_DELETING_LIMIT_PER_TASK_DEFAULT = 20000;

  public static final String OZONE_OM_OPEN_KEY_CLEANUP_SERVICE_INTERVAL =
      "ozone.om.open.key.cleanup.service.interval";
  public static final String
      OZONE_OM_OPEN_KEY_CLEANUP_SERVICE_INTERVAL_DEFAULT = "24h";

  public static final String OZONE_OM_OPEN_KEY_EXPIRE_THRESHOLD =
      "ozone.om.open.key.expire.threshold";
  public static final String OZONE_OM_OPEN_KEY_EXPIRE_THRESHOLD_DEFAULT =
      "7d";

  public static final String OZONE_OM_OPEN_KEY_CLEANUP_LIMIT_PER_TASK =
      "ozone.om.open.key.cleanup.limit.per.task";
  public static final int OZONE_OM_OPEN_KEY_CLEANUP_LIMIT_PER_TASK_DEFAULT =
      1000;

  public static final String OZONE_OM_METRICS_SAVE_INTERVAL =
      "ozone.om.save.metrics.interval";
  public static final String OZONE_OM_METRICS_SAVE_INTERVAL_DEFAULT = "5m";

  /**
   * OM Ratis related configurations.
   */
  public static final String OZONE_OM_RATIS_ENABLE_KEY
      = "ozone.om.ratis.enable";
  public static final boolean OZONE_OM_RATIS_ENABLE_DEFAULT
      = true;
  public static final String OZONE_OM_RATIS_PORT_KEY
      = "ozone.om.ratis.port";
  public static final int OZONE_OM_RATIS_PORT_DEFAULT
      = 9872;
  public static final String OZONE_OM_RATIS_RPC_TYPE_KEY
      = "ozone.om.ratis.rpc.type";
  public static final String OZONE_OM_RATIS_RPC_TYPE_DEFAULT
      = "GRPC";

  // OM Ratis Log configurations
  public static final String OZONE_OM_RATIS_STORAGE_DIR
      = "ozone.om.ratis.storage.dir";
  public static final String OZONE_OM_RATIS_SEGMENT_SIZE_KEY
      = "ozone.om.ratis.segment.size";
  public static final String OZONE_OM_RATIS_SEGMENT_SIZE_DEFAULT
      = "4MB";
  public static final String OZONE_OM_RATIS_SEGMENT_PREALLOCATED_SIZE_KEY
      = "ozone.om.ratis.segment.preallocated.size";
  public static final String OZONE_OM_RATIS_SEGMENT_PREALLOCATED_SIZE_DEFAULT
      = "4MB";

  // OM Ratis Log Appender configurations
  public static final String
      OZONE_OM_RATIS_LOG_APPENDER_QUEUE_NUM_ELEMENTS =
      "ozone.om.ratis.log.appender.queue.num-elements";
  public static final int
      OZONE_OM_RATIS_LOG_APPENDER_QUEUE_NUM_ELEMENTS_DEFAULT = 1024;
  public static final String OZONE_OM_RATIS_LOG_APPENDER_QUEUE_BYTE_LIMIT =
      "ozone.om.ratis.log.appender.queue.byte-limit";
  public static final String
      OZONE_OM_RATIS_LOG_APPENDER_QUEUE_BYTE_LIMIT_DEFAULT = "32MB";
  public static final String OZONE_OM_RATIS_LOG_PURGE_GAP =
      "ozone.om.ratis.log.purge.gap";
  public static final int OZONE_OM_RATIS_LOG_PURGE_GAP_DEFAULT = 1000000;

  public static final String OZONE_OM_RATIS_SNAPSHOT_AUTO_TRIGGER_THRESHOLD_KEY
      = "ozone.om.ratis.snapshot.auto.trigger.threshold";
  public static final long
      OZONE_OM_RATIS_SNAPSHOT_AUTO_TRIGGER_THRESHOLD_DEFAULT = 400000;

  // OM Ratis server configurations
  public static final String OZONE_OM_RATIS_SERVER_REQUEST_TIMEOUT_KEY
      = "ozone.om.ratis.server.request.timeout";
  public static final TimeDuration
      OZONE_OM_RATIS_SERVER_REQUEST_TIMEOUT_DEFAULT
      = TimeDuration.valueOf(3000, TimeUnit.MILLISECONDS);
  public static final String
      OZONE_OM_RATIS_SERVER_RETRY_CACHE_TIMEOUT_KEY
      = "ozone.om.ratis.server.retry.cache.timeout";
  public static final TimeDuration
      OZONE_OM_RATIS_SERVER_RETRY_CACHE_TIMEOUT_DEFAULT
      = TimeDuration.valueOf(600000, TimeUnit.MILLISECONDS);
  public static final String OZONE_OM_RATIS_MINIMUM_TIMEOUT_KEY
      = "ozone.om.ratis.minimum.timeout";
  public static final TimeDuration OZONE_OM_RATIS_MINIMUM_TIMEOUT_DEFAULT
      = TimeDuration.valueOf(5, TimeUnit.SECONDS);

  public static final String OZONE_OM_RATIS_SERVER_FAILURE_TIMEOUT_DURATION_KEY
      = "ozone.om.ratis.server.failure.timeout.duration";
  public static final TimeDuration
      OZONE_OM_RATIS_SERVER_FAILURE_TIMEOUT_DURATION_DEFAULT
      = TimeDuration.valueOf(120, TimeUnit.SECONDS);

  public static final String OZONE_OM_RATIS_SERVER_ELECTION_PRE_VOTE =
      "ozone.om.ratis.server.leaderelection.pre-vote";
  public static final boolean
      OZONE_OM_RATIS_SERVER_ELECTION_PRE_VOTE_DEFAULT = false;


  // OM SnapshotProvider configurations
  public static final String OZONE_OM_RATIS_SNAPSHOT_DIR =
      "ozone.om.ratis.snapshot.dir";
  public static final String OZONE_OM_SNAPSHOT_PROVIDER_SOCKET_TIMEOUT_KEY =
      "ozone.om.snapshot.provider.socket.timeout";
  public static final TimeDuration
      OZONE_OM_SNAPSHOT_PROVIDER_SOCKET_TIMEOUT_DEFAULT =
      TimeDuration.valueOf(5000, TimeUnit.MILLISECONDS);

  public static final String OZONE_OM_SNAPSHOT_PROVIDER_CONNECTION_TIMEOUT_KEY =
      "ozone.om.snapshot.provider.connection.timeout";
  public static final TimeDuration
      OZONE_OM_SNAPSHOT_PROVIDER_CONNECTION_TIMEOUT_DEFAULT =
      TimeDuration.valueOf(5000, TimeUnit.MILLISECONDS);

  public static final String OZONE_OM_SNAPSHOT_PROVIDER_REQUEST_TIMEOUT_KEY =
      "ozone.om.snapshot.provider.request.timeout";
  public static final TimeDuration
      OZONE_OM_SNAPSHOT_PROVIDER_REQUEST_TIMEOUT_DEFAULT =
      TimeDuration.valueOf(5000, TimeUnit.MILLISECONDS);

  public static final String OZONE_OM_KERBEROS_KEYTAB_FILE_KEY = "ozone.om."
      + "kerberos.keytab.file";
  public static final String OZONE_OM_KERBEROS_PRINCIPAL_KEY = "ozone.om"
      + ".kerberos.principal";
  public static final String OZONE_OM_HTTP_KERBEROS_KEYTAB_FILE =
      "ozone.om.http.auth.kerberos.keytab";
  public static final String OZONE_OM_HTTP_KERBEROS_PRINCIPAL_KEY
      = "ozone.om.http.auth.kerberos.principal";
  public static final String OZONE_OM_HTTP_AUTH_TYPE =
      "ozone.om.http.auth.type";
  public static final String OZONE_OM_HTTP_AUTH_CONFIG_PREFIX =
      "ozone.om.http.auth.";

  // Delegation token related keys
  public static final String  DELEGATION_REMOVER_SCAN_INTERVAL_KEY =
      "ozone.manager.delegation.remover.scan.interval";
  public static final long    DELEGATION_REMOVER_SCAN_INTERVAL_DEFAULT =
      60 * 60 * 1000;
  public static final String  DELEGATION_TOKEN_RENEW_INTERVAL_KEY =
      "ozone.manager.delegation.token.renew-interval";
  public static final long    DELEGATION_TOKEN_RENEW_INTERVAL_DEFAULT =
      24 * 60 * 60 * 1000;  // 1 day = 86400000 ms
  public static final String  DELEGATION_TOKEN_MAX_LIFETIME_KEY =
      "ozone.manager.delegation.token.max-lifetime";
  public static final long    DELEGATION_TOKEN_MAX_LIFETIME_DEFAULT =
      7 * 24 * 60 * 60 * 1000; // 7 days

  public static final String OZONE_DB_CHECKPOINT_TRANSFER_RATE_KEY =
      "ozone.manager.db.checkpoint.transfer.bandwidthPerSec";
  public static final long OZONE_DB_CHECKPOINT_TRANSFER_RATE_DEFAULT =
      0;  //no throttling

  // Comma separated acls (users, groups) allowing clients accessing
  // OM client protocol
  // when hadoop.security.authorization is true, this needs to be set in
  // hadoop-policy.xml, "*" allows all users/groups to access.
  public static final String OZONE_OM_SECURITY_CLIENT_PROTOCOL_ACL =
      "ozone.om.security.client.protocol.acl";

  // Comma separated acls (users, groups) allowing clients accessing
  // OM admin protocol.
  // When hadoop.security.authorization is true, this needs to be set in
  // hadoop-policy.xml, "*" allows all users/groups to access.
  public static final String OZONE_OM_SECURITY_ADMIN_PROTOCOL_ACL =
      "ozone.om.security.admin.protocol.acl";

  public static final String OZONE_OM_KEYNAME_CHARACTER_CHECK_ENABLED_KEY =
          "ozone.om.keyname.character.check.enabled";
  public static final boolean OZONE_OM_KEYNAME_CHARACTER_CHECK_ENABLED_DEFAULT =
          false;

  // This config needs to be enabled, when S3G created objects used via
  // FileSystem API.
  public static final String OZONE_OM_ENABLE_FILESYSTEM_PATHS =
      "ozone.om.enable.filesystem.paths";
  public static final boolean OZONE_OM_ENABLE_FILESYSTEM_PATHS_DEFAULT =
      false;

  public static final String OZONE_OM_HA_PREFIX = "ozone.om.ha";

  public static final String OZONE_FS_TRASH_INTERVAL_KEY =
      "ozone.fs.trash.interval";

  public static final long  OZONE_FS_TRASH_INTERVAL_DEFAULT = 0;

  public static final String OZONE_FS_TRASH_CHECKPOINT_INTERVAL_KEY =
      "ozone.fs.trash.checkpoint.interval";

  public static final long  OZONE_FS_TRASH_CHECKPOINT_INTERVAL_DEFAULT = 0;

//  This property is used to define the metadata layout of file system
//  paths. If it is configured as PREFIX in combination with
//  ozone.om.enable.filesystem.paths to true then this allows to perform
//  atomic rename and delete of any directory at any level in the namespace.
//  Defaulting to SIMPLE. Supported values: SIMPLE and PREFIX.

  // Default bucket layout used by Ozone Manager during bucket creation
  // when a client does not specify the bucket layout option.
  public static final String OZONE_DEFAULT_BUCKET_LAYOUT =
      "ozone.default.bucket.layout";
  public static final String OZONE_DEFAULT_BUCKET_LAYOUT_DEFAULT =
      BucketLayout.OBJECT_STORE.name();
  public static final String OZONE_BUCKET_LAYOUT_FILE_SYSTEM_OPTIMIZED =
      BucketLayout.FILE_SYSTEM_OPTIMIZED.name();

  /**
   * Configuration properties for Directory Deleting Service.
   */
  public static final String OZONE_DIR_DELETING_SERVICE_INTERVAL =
      "ozone.directory.deleting.service.interval";
  public static final String OZONE_DIR_DELETING_SERVICE_INTERVAL_DEFAULT
      = "60s";

  public static final String OZONE_PATH_DELETING_LIMIT_PER_TASK =
      "ozone.path.deleting.limit.per.task";
  public static final int OZONE_PATH_DELETING_LIMIT_PER_TASK_DEFAULT = 10000;

  /**
   * Configuration properties for OMAdminProtcol service.
   */
  public static final String OZONE_OM_ADMIN_PROTOCOL_MAX_RETRIES_KEY =
      "ozone.om.admin.protocol.max.retries";
  public static final int OZONE_OM_ADMIN_PROTOCOL_MAX_RETRIES_DEFAULT = 20;
  public static final String OZONE_OM_ADMIN_PROTOCOL_WAIT_BETWEEN_RETRIES_KEY =
      "ozone.om.admin.protocol.wait.between.retries";
  public static final long OZONE_OM_ADMIN_PROTOCOL_WAIT_BETWEEN_RETRIES_DEFAULT
      = 1000;

<<<<<<< HEAD
  /**
   * Temporary configuration properties for Ranger REST use in multitenancy.
   */
  public static final String OZONE_RANGER_OM_IGNORE_SERVER_CERT =
      "ozone.om.ranger.ignore.cert";
  public static final boolean OZONE_RANGER_OM_IGNORE_SERVER_CERT_DEFAULT =
      true;
  public static final String OZONE_RANGER_OM_CONNECTION_TIMEOUT =
      "ozone.om.ranger.connection.timeout";
  public static final String OZONE_RANGER_OM_CONNECTION_TIMEOUT_DEFAULT = "5s";
  public static final String OZONE_RANGER_OM_CONNECTION_REQUEST_TIMEOUT =
      "ozone.om.ranger.connection.request.timeout";
  public static final String
      OZONE_RANGER_OM_CONNECTION_REQUEST_TIMEOUT_DEFAULT = "5s";
  public static final String OZONE_OM_RANGER_HTTPS_ADMIN_API_USER =
      "ozone.om.ranger.https.admin.api.user";
  // TODO: Note this should be removed once Ranger Java Client is in place.
  //  And Ranger SPNEGO auth (ranger.spnego.kerberos.principal ?) should be used
  //  instead. Or keep this solely for dev testing. See HDDS-5836.
  public static final String OZONE_OM_RANGER_HTTPS_ADMIN_API_PASSWD =
      "ozone.om.ranger.https.admin.api.passwd";
  public static final String OZONE_RANGER_HTTPS_ADDRESS_KEY =
      "ozone.om.ranger.https-address";
  public static final String OZONE_RANGER_SERVICE =
      "ozone.om.ranger.service";
=======
  public static final String OZONE_OM_UNFLUSHED_TRANSACTION_MAX_COUNT =
      "ozone.om.unflushed.transaction.max.count";
  public static final int OZONE_OM_UNFLUSHED_TRANSACTION_MAX_COUNT_DEFAULT
      = 10000;
>>>>>>> 0b6f4671

}<|MERGE_RESOLUTION|>--- conflicted
+++ resolved
@@ -307,7 +307,11 @@
   public static final long OZONE_OM_ADMIN_PROTOCOL_WAIT_BETWEEN_RETRIES_DEFAULT
       = 1000;
 
-<<<<<<< HEAD
+  public static final String OZONE_OM_UNFLUSHED_TRANSACTION_MAX_COUNT =
+      "ozone.om.unflushed.transaction.max.count";
+  public static final int OZONE_OM_UNFLUSHED_TRANSACTION_MAX_COUNT_DEFAULT
+      = 10000;
+
   /**
    * Temporary configuration properties for Ranger REST use in multitenancy.
    */
@@ -333,11 +337,4 @@
       "ozone.om.ranger.https-address";
   public static final String OZONE_RANGER_SERVICE =
       "ozone.om.ranger.service";
-=======
-  public static final String OZONE_OM_UNFLUSHED_TRANSACTION_MAX_COUNT =
-      "ozone.om.unflushed.transaction.max.count";
-  public static final int OZONE_OM_UNFLUSHED_TRANSACTION_MAX_COUNT_DEFAULT
-      = 10000;
->>>>>>> 0b6f4671
-
 }